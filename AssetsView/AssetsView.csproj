﻿<Project Sdk="Microsoft.NET.Sdk">
  <PropertyGroup>
    <TargetFramework>netcoreapp3.1</TargetFramework>
    <OutputType>WinExe</OutputType>
    <GenerateAssemblyInfo>false</GenerateAssemblyInfo>
    <UseWindowsForms>true</UseWindowsForms>
    <ImportWindowsDesktopTargets>true</ImportWindowsDesktopTargets>
  </PropertyGroup>
  <PropertyGroup>
    <ApplicationManifest>app.manifest</ApplicationManifest>
  </PropertyGroup>
  <PropertyGroup Condition="'$(Configuration)|$(Platform)' == 'Debug|x64'">
    <OutputPath>bin\x64\Debug\</OutputPath>
    <CodeAnalysisRuleSet>MinimumRecommendedRules.ruleset</CodeAnalysisRuleSet>
  </PropertyGroup>
  <PropertyGroup Condition="'$(Configuration)|$(Platform)' == 'Release|x64'">
    <OutputPath>bin\x64\Release\</OutputPath>
    <CodeAnalysisRuleSet>MinimumRecommendedRules.ruleset</CodeAnalysisRuleSet>
  </PropertyGroup>
  <PropertyGroup>
    <ApplicationIcon>av.ico</ApplicationIcon>
  </PropertyGroup>
  <ItemGroup>
    <Reference Include="System.Data.Entity.Design" />
  </ItemGroup>
  <ItemGroup>
    <Compile Update="Util\ImprovedListView.cs">
      <SubType>Component</SubType>
    </Compile>
  </ItemGroup>
  <ItemGroup>
<<<<<<< HEAD
    <ProjectReference Include="..\AssetsExporter\AssetsExporter.csproj" />
=======
    <ProjectReference Include="..\AssetsTools.NET.Texture\AssetsTools.NET.Texture.csproj" />
>>>>>>> 2b301883
    <ProjectReference Include="..\AssetTools.NET\AssetsTools.NET.csproj" />
  </ItemGroup>
  <ItemGroup>
    <Content Include="av.ico" />
  </ItemGroup>
  <ItemGroup>
    <PackageReference Include="Microsoft.CSharp" Version="4.7.0" />
    <PackageReference Include="System.Data.DataSetExtensions" Version="4.5.0" />
  </ItemGroup>
</Project><|MERGE_RESOLUTION|>--- conflicted
+++ resolved
@@ -1,46 +1,42 @@
-﻿<Project Sdk="Microsoft.NET.Sdk">
-  <PropertyGroup>
-    <TargetFramework>netcoreapp3.1</TargetFramework>
-    <OutputType>WinExe</OutputType>
-    <GenerateAssemblyInfo>false</GenerateAssemblyInfo>
-    <UseWindowsForms>true</UseWindowsForms>
-    <ImportWindowsDesktopTargets>true</ImportWindowsDesktopTargets>
-  </PropertyGroup>
-  <PropertyGroup>
-    <ApplicationManifest>app.manifest</ApplicationManifest>
-  </PropertyGroup>
-  <PropertyGroup Condition="'$(Configuration)|$(Platform)' == 'Debug|x64'">
-    <OutputPath>bin\x64\Debug\</OutputPath>
-    <CodeAnalysisRuleSet>MinimumRecommendedRules.ruleset</CodeAnalysisRuleSet>
-  </PropertyGroup>
-  <PropertyGroup Condition="'$(Configuration)|$(Platform)' == 'Release|x64'">
-    <OutputPath>bin\x64\Release\</OutputPath>
-    <CodeAnalysisRuleSet>MinimumRecommendedRules.ruleset</CodeAnalysisRuleSet>
-  </PropertyGroup>
-  <PropertyGroup>
-    <ApplicationIcon>av.ico</ApplicationIcon>
-  </PropertyGroup>
-  <ItemGroup>
-    <Reference Include="System.Data.Entity.Design" />
-  </ItemGroup>
-  <ItemGroup>
-    <Compile Update="Util\ImprovedListView.cs">
-      <SubType>Component</SubType>
-    </Compile>
-  </ItemGroup>
-  <ItemGroup>
-<<<<<<< HEAD
-    <ProjectReference Include="..\AssetsExporter\AssetsExporter.csproj" />
-=======
-    <ProjectReference Include="..\AssetsTools.NET.Texture\AssetsTools.NET.Texture.csproj" />
->>>>>>> 2b301883
-    <ProjectReference Include="..\AssetTools.NET\AssetsTools.NET.csproj" />
-  </ItemGroup>
-  <ItemGroup>
-    <Content Include="av.ico" />
-  </ItemGroup>
-  <ItemGroup>
-    <PackageReference Include="Microsoft.CSharp" Version="4.7.0" />
-    <PackageReference Include="System.Data.DataSetExtensions" Version="4.5.0" />
-  </ItemGroup>
+﻿<Project Sdk="Microsoft.NET.Sdk">
+  <PropertyGroup>
+    <TargetFramework>netcoreapp3.1</TargetFramework>
+    <OutputType>WinExe</OutputType>
+    <GenerateAssemblyInfo>false</GenerateAssemblyInfo>
+    <UseWindowsForms>true</UseWindowsForms>
+    <ImportWindowsDesktopTargets>true</ImportWindowsDesktopTargets>
+  </PropertyGroup>
+  <PropertyGroup>
+    <ApplicationManifest>app.manifest</ApplicationManifest>
+  </PropertyGroup>
+  <PropertyGroup Condition="'$(Configuration)|$(Platform)' == 'Debug|x64'">
+    <OutputPath>bin\x64\Debug\</OutputPath>
+    <CodeAnalysisRuleSet>MinimumRecommendedRules.ruleset</CodeAnalysisRuleSet>
+  </PropertyGroup>
+  <PropertyGroup Condition="'$(Configuration)|$(Platform)' == 'Release|x64'">
+    <OutputPath>bin\x64\Release\</OutputPath>
+    <CodeAnalysisRuleSet>MinimumRecommendedRules.ruleset</CodeAnalysisRuleSet>
+  </PropertyGroup>
+  <PropertyGroup>
+    <ApplicationIcon>av.ico</ApplicationIcon>
+  </PropertyGroup>
+  <ItemGroup>
+    <Reference Include="System.Data.Entity.Design" />
+  </ItemGroup>
+  <ItemGroup>
+    <Compile Update="Util\ImprovedListView.cs">
+      <SubType>Component</SubType>
+    </Compile>
+  </ItemGroup>
+  <ItemGroup>
+    <ProjectReference Include="..\AssetsTools.NET.Texture\AssetsTools.NET.Texture.csproj" />
+    <ProjectReference Include="..\AssetTools.NET\AssetsTools.NET.csproj" />
+  </ItemGroup>
+  <ItemGroup>
+    <Content Include="av.ico" />
+  </ItemGroup>
+  <ItemGroup>
+    <PackageReference Include="Microsoft.CSharp" Version="4.7.0" />
+    <PackageReference Include="System.Data.DataSetExtensions" Version="4.5.0" />
+  </ItemGroup>
 </Project>