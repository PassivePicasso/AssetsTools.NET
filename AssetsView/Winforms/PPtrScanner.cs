--- conflicted
+++ resolved
@@ -1,251 +1,237 @@
-﻿using AssetsTools.NET;
-using AssetsTools.NET.Extra;
-using System;
-using System.Collections.Generic;
-using System.ComponentModel;
-using System.Data;
-using System.Drawing;
-using System.IO;
-using System.Linq;
-using System.Text;
-using System.Threading.Tasks;
-using System.Windows.Forms;
-
-namespace AssetsView.Winforms
-{
-    public partial class PPtrScanner : Form
-    {
-        private AssetsManager am;
-        private string dirName;
-        private List<string> fileNames;
-        private Dictionary<AssetID, List<AssetID>> refLookup;
-
-        private BackgroundWorker bw;
-        private string curFileName;
-        private bool usedTfc;
-
-        public PPtrScanner(AssetsManager am, string dirName)
-        {
-            this.am = am;
-            this.dirName = dirName;
-            usedTfc = am.UseTemplateFieldCache;
-            InitializeComponent();
-        }
-
-        private void PPtrScanner_Load(object sender, EventArgs e)
-        {
-            am.UseTemplateFieldCache = true;
-
-            GetAllFilesInDirectory();
-            refLookup = new Dictionary<AssetID, List<AssetID>>();
-            bw = new BackgroundWorker();
-            bw.WorkerReportsProgress = true;
-            bw.DoWork += BackgroundWork;
-            bw.ProgressChanged += ProgressChanged;
-            bw.RunWorkerAsync();
-        }
-
-        private void ProgressChanged(object sender, ProgressChangedEventArgs e)
-        {
-            if (e.ProgressPercentage == 0) //file update
-            {
-                fileProgress.Value = (int)((float)e.UserState * 1000);
-            }
-            else if (e.ProgressPercentage == 1) //file name update
-            {
-                curFileName = Path.GetFileName((string)e.UserState);
-            }
-            else if (e.ProgressPercentage == 2) //asset update
-            {
-                assetProgress.Value = (int)((float)e.UserState * 1000);
-            }
-            else if (e.ProgressPercentage == 3) //finish
-            {
-                fileProgress.Value = 1000;
-                assetProgress.Value = 1000;
-                progressLbl.Text = $"Done.";
-                WritePPtrMap();
-
-                am.UseTemplateFieldCache = usedTfc;
-                return;
-            }
-            progressLbl.Text = $"Scanning file {curFileName} ({fileProgress.Value / 10}%)...\nScanning assets ({assetProgress.Value / 10}%)...";
-        }
-
-        private void BackgroundWork(object sender, DoWorkEventArgs e)
-        {
-            int i = 0;
-            foreach (string fileName in fileNames)
-            {
-                bw.ReportProgress(0, (float)i / fileNames.Count);
-                bw.ReportProgress(1, fileName);
-                AssetsFileInstance inst = am.LoadAssetsFile(fileName, true);
-                am.LoadClassDatabaseFromPackage(inst.file.Metadata.UnityVersion);
-                int j = 0;
-                foreach (AssetFileInfo inf in inst.file.Metadata.AssetInfos)
-                {
-                    if (j % 500 == 0) bw.ReportProgress(2, (float)j / inst.file.Metadata.AssetInfos.Count);
-
-                    AssetID id = new AssetID(Path.GetFileName(inst.name), inf.PathId);
-                    AssetTypeValueField baseField;
-                    //if (inf.TypeId == 0x72)
-                    //{
-                    //    baseField = am.GetMonoBaseFieldCached(inst, inf, Path.Combine(dirName, "Managed"));
-                    //}
-                    //else
-                    //{
-                        baseField = am.GetBaseField(inst, inf);
-                    //}
-
-                    RecurseReferences(inst, id, baseField);
-
-                    j++;
-                }
-                i++;
-            }
-            bw.ReportProgress(3);
-        }
-
-        private void RecurseReferences(AssetsFileInstance inst, AssetID thisId, AssetTypeValueField field, int depth = 0)
-        {
-<<<<<<< HEAD
-            if (field == null)
-            {
-                return;
-            }
-
-            foreach (AssetTypeValueField child in field.children)
-=======
-            foreach (AssetTypeValueField child in field.Children)
->>>>>>> 2b301883
-            {
-                //not null
-                if (child == null)
-                    continue;
-
-                //not a value (ie not an int)
-                if (!child.TemplateField.HasValue || child.TemplateField.IsArray)
-                {
-                    //not array of values either
-<<<<<<< HEAD
-                    if (child.templateField.isArray && child.templateField.children[1].valueType != EnumValueTypes.None)
-=======
-                    if (child.TemplateField.IsArray && child.TemplateField.Children[1].ValueType != AssetValueType.None)
->>>>>>> 2b301883
-                        continue;
-                    string typeName = child.TemplateField.Type;
-                    //is a pptr
-                    if (typeName.StartsWith("PPtr<") && typeName.EndsWith(">") && child.Children.Count == 2)
-                    {
-                        int fileId = child.Get("m_FileID").AsInt;
-                        long pathId = child.Get("m_PathID").AsLong;
-
-                        //not a null pptr
-                        if (pathId == 0)
-                            continue;
-
-                        AssetID aid = ConvertToAssetID(inst, fileId, pathId);
-
-                        if (!refLookup.ContainsKey(aid))
-                            refLookup[aid] = new List<AssetID>();
-
-                        if (!refLookup[aid].Contains(thisId))
-                            refLookup[aid].Add(thisId);
-                    }
-                    else
-                    {
-                        RecurseReferences(inst, thisId, child, depth + 1);
-                    }
-                }
-            }
-        }
-
-        private void WritePPtrMap()
-        {
-            using (BinaryWriter pmw = new BinaryWriter(File.OpenWrite(Path.Combine(dirName, "avpm.dat"))))
-            {
-                Dictionary<string, int> allFileNames = new Dictionary<string, int>();
-                pmw.Write(1);
-                pmw.Write(0);
-
-                List<AssetID> keys = refLookup.Keys.ToList();
-                pmw.Write(keys.Count);
-                int pos = 12 + keys.Count * 16;
-                foreach (AssetID key in keys)
-                {
-                    pmw.Write(GetFileName(allFileNames, key));
-                    pmw.Write(key.pathID);
-                    pmw.Write(pos);
-                    pos += 4 + refLookup[key].Count * 12;
-                }
-                foreach (AssetID key in keys)
-                {
-                    List<AssetID> refIds = refLookup[key];
-                    pmw.Write(refIds.Count);
-                    foreach (AssetID refId in refIds)
-                    {
-                        if (!allFileNames.ContainsKey(refId.fileName))
-                            allFileNames.Add(refId.fileName, allFileNames.Count);
-                        pmw.Write(allFileNames[refId.fileName]);
-                        pmw.Write(refId.pathID);
-                    }
-                }
-                long strTablePos = pmw.BaseStream.Position;
-                pmw.Write(allFileNames.Count);
-                foreach (string fileName in allFileNames.Keys)
-                {
-                    pmw.Write(fileName);
-                }
-                pmw.BaseStream.Position = 4;
-                pmw.Write((int)strTablePos);
-            }
-        }
-
-        private int GetFileName(Dictionary<string, int> allFileNames, AssetID id)
-        {
-            if (!allFileNames.ContainsKey(id.fileName))
-                allFileNames.Add(id.fileName, allFileNames.Count);
-            return allFileNames[id.fileName];
-        }
-
-        private AssetID ConvertToAssetID(AssetsFileInstance inst, int fileId, long pathId)
-        {
-            string fileName;
-            if (fileId == 0)
-                fileName = inst.path;
-            else
-                fileName = inst.file.Metadata.Externals[fileId - 1].PathName;
-            return new AssetID(Path.GetFileName(fileName), pathId);
-        }
-
-        private void GetAllFilesInDirectory()
-        {
-            fileNames = new List<string>();
-            //not checking for mainData since there's no support for pre 5.5 rn
-            AddIfExists("globalgamemanagers");
-            AddIfExists("globalgamemanagers.assets");
-            AddIfExists("resources.assets");
-            int idx = 0;
-            while (AddIfExists($"level{idx}"))
-            {
-                idx++;
-            }
-            idx = 0;
-            while (AddIfExists($"sharedassets{idx}.assets"))
-            {
-                idx++;
-            }
-        }
-
-        private bool AddIfExists(string file)
-        {
-            string filePath = Path.Combine(dirName, file);
-            if (File.Exists(filePath))
-            {
-                fileNames.Add(filePath);
-                return true;
-            }
-            return false;
-        }
-    }
-}
+﻿using AssetsTools.NET;
+using AssetsTools.NET.Extra;
+using System;
+using System.Collections.Generic;
+using System.ComponentModel;
+using System.Data;
+using System.Drawing;
+using System.IO;
+using System.Linq;
+using System.Text;
+using System.Threading.Tasks;
+using System.Windows.Forms;
+
+namespace AssetsView.Winforms
+{
+    public partial class PPtrScanner : Form
+    {
+        private AssetsManager am;
+        private string dirName;
+        private List<string> fileNames;
+        private Dictionary<AssetID, List<AssetID>> refLookup;
+
+        private BackgroundWorker bw;
+        private string curFileName;
+        private bool usedTfc;
+
+        public PPtrScanner(AssetsManager am, string dirName)
+        {
+            this.am = am;
+            this.dirName = dirName;
+            usedTfc = am.UseTemplateFieldCache;
+            InitializeComponent();
+        }
+
+        private void PPtrScanner_Load(object sender, EventArgs e)
+        {
+            am.UseTemplateFieldCache = true;
+
+            GetAllFilesInDirectory();
+            refLookup = new Dictionary<AssetID, List<AssetID>>();
+            bw = new BackgroundWorker();
+            bw.WorkerReportsProgress = true;
+            bw.DoWork += BackgroundWork;
+            bw.ProgressChanged += ProgressChanged;
+            bw.RunWorkerAsync();
+        }
+
+        private void ProgressChanged(object sender, ProgressChangedEventArgs e)
+        {
+            if (e.ProgressPercentage == 0) //file update
+            {
+                fileProgress.Value = (int)((float)e.UserState * 1000);
+            }
+            else if (e.ProgressPercentage == 1) //file name update
+            {
+                curFileName = Path.GetFileName((string)e.UserState);
+            }
+            else if (e.ProgressPercentage == 2) //asset update
+            {
+                assetProgress.Value = (int)((float)e.UserState * 1000);
+            }
+            else if (e.ProgressPercentage == 3) //finish
+            {
+                fileProgress.Value = 1000;
+                assetProgress.Value = 1000;
+                progressLbl.Text = $"Done.";
+                WritePPtrMap();
+
+                am.UseTemplateFieldCache = usedTfc;
+                return;
+            }
+            progressLbl.Text = $"Scanning file {curFileName} ({fileProgress.Value / 10}%)...\nScanning assets ({assetProgress.Value / 10}%)...";
+        }
+
+        private void BackgroundWork(object sender, DoWorkEventArgs e)
+        {
+            int i = 0;
+            foreach (string fileName in fileNames)
+            {
+                bw.ReportProgress(0, (float)i / fileNames.Count);
+                bw.ReportProgress(1, fileName);
+                AssetsFileInstance inst = am.LoadAssetsFile(fileName, true);
+                am.LoadClassDatabaseFromPackage(inst.file.Metadata.UnityVersion);
+                int j = 0;
+                foreach (AssetFileInfo inf in inst.file.Metadata.AssetInfos)
+                {
+                    if (j % 500 == 0) bw.ReportProgress(2, (float)j / inst.file.Metadata.AssetInfos.Count);
+
+                    AssetID id = new AssetID(Path.GetFileName(inst.name), inf.PathId);
+                    AssetTypeValueField baseField;
+                    //if (inf.TypeId == 0x72)
+                    //{
+                    //    baseField = am.GetMonoBaseFieldCached(inst, inf, Path.Combine(dirName, "Managed"));
+                    //}
+                    //else
+                    //{
+                        baseField = am.GetBaseField(inst, inf);
+                    //}
+
+                    RecurseReferences(inst, id, baseField);
+
+                    j++;
+                }
+                i++;
+            }
+            bw.ReportProgress(3);
+        }
+
+        private void RecurseReferences(AssetsFileInstance inst, AssetID thisId, AssetTypeValueField field, int depth = 0)
+        {
+            foreach (AssetTypeValueField child in field.Children)
+            {
+                //not a value (ie not an int)
+                if (!child.TemplateField.HasValue || child.TemplateField.IsArray)
+                {
+                    //not null
+                    if (child == null)
+                        return;
+                    //not array of values either
+                    if (child.TemplateField.IsArray && child.TemplateField.Children[1].ValueType != AssetValueType.None)
+                        continue;
+                    string typeName = child.TemplateField.Type;
+                    //is a pptr
+                    if (typeName.StartsWith("PPtr<") && typeName.EndsWith(">") && child.Children.Count == 2)
+                    {
+                        int fileId = child.Get("m_FileID").AsInt;
+                        long pathId = child.Get("m_PathID").AsLong;
+
+                        //not a null pptr
+                        if (pathId == 0)
+                            continue;
+
+                        AssetID aid = ConvertToAssetID(inst, fileId, pathId);
+
+                        if (!refLookup.ContainsKey(aid))
+                            refLookup[aid] = new List<AssetID>();
+
+                        if (!refLookup[aid].Contains(thisId))
+                            refLookup[aid].Add(thisId);
+                    }
+                    else
+                    {
+                        RecurseReferences(inst, thisId, child, depth + 1);
+                    }
+                }
+            }
+        }
+
+        private void WritePPtrMap()
+        {
+            using (BinaryWriter pmw = new BinaryWriter(File.OpenWrite(Path.Combine(dirName, "avpm.dat"))))
+            {
+                Dictionary<string, int> allFileNames = new Dictionary<string, int>();
+                pmw.Write(1);
+                pmw.Write(0);
+
+                List<AssetID> keys = refLookup.Keys.ToList();
+                pmw.Write(keys.Count);
+                int pos = 12 + keys.Count * 16;
+                foreach (AssetID key in keys)
+                {
+                    pmw.Write(GetFileName(allFileNames, key));
+                    pmw.Write(key.pathID);
+                    pmw.Write(pos);
+                    pos += 4 + refLookup[key].Count * 12;
+                }
+                foreach (AssetID key in keys)
+                {
+                    List<AssetID> refIds = refLookup[key];
+                    pmw.Write(refIds.Count);
+                    foreach (AssetID refId in refIds)
+                    {
+                        if (!allFileNames.ContainsKey(refId.fileName))
+                            allFileNames.Add(refId.fileName, allFileNames.Count);
+                        pmw.Write(allFileNames[refId.fileName]);
+                        pmw.Write(refId.pathID);
+                    }
+                }
+                long strTablePos = pmw.BaseStream.Position;
+                pmw.Write(allFileNames.Count);
+                foreach (string fileName in allFileNames.Keys)
+                {
+                    pmw.Write(fileName);
+                }
+                pmw.BaseStream.Position = 4;
+                pmw.Write((int)strTablePos);
+            }
+        }
+
+        private int GetFileName(Dictionary<string, int> allFileNames, AssetID id)
+        {
+            if (!allFileNames.ContainsKey(id.fileName))
+                allFileNames.Add(id.fileName, allFileNames.Count);
+            return allFileNames[id.fileName];
+        }
+
+        private AssetID ConvertToAssetID(AssetsFileInstance inst, int fileId, long pathId)
+        {
+            string fileName;
+            if (fileId == 0)
+                fileName = inst.path;
+            else
+                fileName = inst.file.Metadata.Externals[fileId - 1].PathName;
+            return new AssetID(Path.GetFileName(fileName), pathId);
+        }
+
+        private void GetAllFilesInDirectory()
+        {
+            fileNames = new List<string>();
+            //not checking for mainData since there's no support for pre 5.5 rn
+            AddIfExists("globalgamemanagers");
+            AddIfExists("globalgamemanagers.assets");
+            AddIfExists("resources.assets");
+            int idx = 0;
+            while (AddIfExists($"level{idx}"))
+            {
+                idx++;
+            }
+            idx = 0;
+            while (AddIfExists($"sharedassets{idx}.assets"))
+            {
+                idx++;
+            }
+        }
+
+        private bool AddIfExists(string file)
+        {
+            string filePath = Path.Combine(dirName, file);
+            if (File.Exists(filePath))
+            {
+                fileNames.Add(filePath);
+                return true;
+            }
+            return false;
+        }
+    }
+}