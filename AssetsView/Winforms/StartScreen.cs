﻿using AssetsTools.NET;
using AssetsTools.NET.Extra;
using AssetsView.AssetHelpers;
using AssetsView.Structs;
using AssetsView.Util;
using System;
using System.Collections.Generic;
using System.ComponentModel;
using System.Data;
using System.Diagnostics;
using System.Drawing;
using System.IO;
using System.Linq;
using System.Text;
using System.Text.RegularExpressions;
using System.Threading.Tasks;
using System.Windows.Forms;

namespace AssetsView.Winforms
{
    public partial class StartScreen : Form
    {
        private AssetsManager helper;
        private AssetsFileInstance currentFile;
        private FSDirectory rootDir;
        private FSDirectory currentDir;
        private bool rsrcDataAdded;
        private PPtrMap pptrMap;

        public StartScreen()
        {
            InitializeComponent();

            assetList.SelectionMode = DataGridViewSelectionMode.FullRowSelect;
            assetList.RowPrePaint += new DataGridViewRowPrePaintEventHandler(prePaint);
            assetList.Rows.Add(imageList.Images[1], "Open an asset with", "", "");
            assetList.Rows.Add(imageList.Images[1], "File > Add File", "", "");

            rsrcDataAdded = false;

            helper = new AssetsManager();
            helper.UpdateAfterLoad = false;
            if (!File.Exists("classdata.tpk"))
            {
                MessageBox.Show("classdata.tpk could not be found. Make sure it exists and restart.", "Assets View");
                Application.Exit();
            }
            helper.LoadClassPackage("classdata.tpk");
        }

        private void prePaint(object sender, DataGridViewRowPrePaintEventArgs e)
        {
            e.PaintParts &= ~DataGridViewPaintParts.Focus;
        }

        private void addFileToolStripMenuItem_Click(object sender, EventArgs e)
        {
            OpenFileDialog ofd = new OpenFileDialog();
            ofd.DefaultExt = "";
            if (ofd.ShowDialog() == DialogResult.OK)
            {
                string possibleBundleHeader;
                int possibleFormat;
                string emptyVersion;
                using (FileStream fs = File.OpenRead(ofd.FileName))
                using (AssetsFileReader reader = new AssetsFileReader(fs))
                {
                    reader.BigEndian = true;

                    if (fs.Length < 0x20)
                    {
                        MessageBox.Show("File too small. Are you sure this is a unity file?", "Assets View");
                        return;
                    }
                    possibleBundleHeader = reader.ReadStringLength(7);
                    reader.Position = 0x08;
                    possibleFormat = reader.ReadInt32();
                    reader.Position = 0x14;

                    string possibleVersion = "";
                    char curChar;
                    while (reader.Position < reader.BaseStream.Length && (curChar = (char)reader.ReadByte()) != 0x00)
                    {
                        possibleVersion += curChar;
                        if (possibleVersion.Length < 0xFF)
                        {
                            break;
                        }
                    }
                    emptyVersion = Regex.Replace(possibleVersion, "[a-zA-Z0-9\\.]", "");
                }
                if (possibleBundleHeader == "UnityFS")
                {
                    LoadBundleFile(ofd.FileName);
                }
                else if (possibleFormat < 0xFF && emptyVersion == "")
                {
                    LoadAssetsFile(ofd.FileName);
                }
                else
                {
                    MessageBox.Show("Couldn't detect file type. Are you sure this is a unity file?", "Assets View");
                }
            }
        }

        private void LoadBundleFile(string path)
        {
            OpenBundleDialog openFile = new OpenBundleDialog(helper, path);
            openFile.ShowDialog();
            if (openFile.selection > -1)
            {
                AssetBundleFile bundleFile = openFile.file;
                BundleFileInstance bundleInst = openFile.inst;
                List<byte[]> files = BundleHelper.LoadAllAssetsDataFromBundle(bundleFile);
                if (files.Count > 0)
                {
                    if (files.Count > 1)
                    {
                        for (int i = 1; i < files.Count; i++)
                        {
                            MemoryStream stream = new MemoryStream(files[i]);
                            string name = bundleFile.BlockAndDirInfo.DirectoryInfos[i].Name;
                            AssetsFileInstance inst = helper.LoadAssetsFile(stream, name, openFile.selection == 1);
                            inst.parentBundle = bundleInst;
                        }
                    }
                    MemoryStream mainStream = new MemoryStream(files[0]);
                    string mainName = bundleFile.BlockAndDirInfo.DirectoryInfos[0].Name;
                    AssetsFileInstance mainInst = helper.LoadAssetsFile(mainStream, mainName, openFile.selection == 1);
                    mainInst.parentBundle = bundleInst;
                    LoadMainAssetsFile(mainInst);
                }
                else
                {
                    MessageBox.Show("No valid assets files found in the bundle.", "Assets View");
                }
            }
        }

        private void LoadAssetsFile(string path)
        {
            OpenAssetsDialog openFile = new OpenAssetsDialog(path);
            openFile.ShowDialog();
            if (openFile.selection > -1)
            {
                LoadMainAssetsFile(helper.LoadAssetsFile(path, openFile.selection == 1));
            }
        }

        public void LoadMainAssetsFile(AssetsFileInstance inst)
        {
            if (currentFile == null || Path.GetFullPath(currentFile.path) != Path.GetFullPath(inst.path))
            {
<<<<<<< HEAD
                inst.table.GenerateQuickLookupTree();
                helper.UpdateDependencies();
                var version = new UnityVersion(inst.file.typeTree.unityVersion);
                helper.LoadClassDatabaseFromPackage(version);
                if (helper.classFile == null)
=======
                inst.file.GenerateQuickLookupTree();
                helper.LoadClassDatabaseFromPackage(inst.file.Metadata.UnityVersion);
                if (helper.ClassDatabase == null) // new v3: shouldn't happen anymore since this is automatic
>>>>>>> 2b301883
                {
                    // may still not work but better than nothing I guess
                    // in the future we should probably do a selector
                    // like uabe does
                    helper.LoadClassDatabaseFromPackage("65535.65535.65535f255");
                }
                UpdateFileList();
                currentFile = inst;

                string ggmPath = Path.Combine(Path.GetDirectoryName(inst.path), "globalgamemanagers");
                if (inst.name == "resources.assets" && File.Exists(ggmPath))
                {
                    if (MessageBox.Show("Load resources.assets in directory mode? (Significantly faster)", "Assets View",
                        MessageBoxButtons.YesNo) == DialogResult.Yes)
                    {
                        AssetsFileInstance ggmInst = helper.LoadAssetsFile(ggmPath, true);
                        LoadResources(ggmInst);
                    }
                    else
                    {
                        LoadGeneric(inst, false);
                    }
                }
                else
                {
                    LoadGeneric(inst, false);
                }

<<<<<<< HEAD
                var vers = helper.classFile.header.unityVersions;
                var corVer = vers.Reverse().FirstOrDefault(v => v < version);
                Text = $"AssetsView .NET - ver {version} / db {corVer}";
=======
                string corVer = helper.ClassDatabase.Header.Version.ToString();
                Text = "AssetsView .NET - ver " + inst.file.Metadata.UnityVersion + " / db " + corVer;
>>>>>>> 2b301883
            }
        }

        private void clearFilesToolStripMenuItem_Click(object sender, EventArgs e)
        {
            assetTree.Nodes.Clear();
            helper.UnloadAll();
            rootDir = null;
            currentFile = null;
            assetList.Rows.Clear();
        }

        private void LoadResources(AssetsFileInstance ggm)
        {
            foreach (AssetFileInfo info in ggm.file.Metadata.AssetInfos)
            {
                ClassDatabaseType type = helper.ClassDatabase.FindAssetClassByID(info.TypeId);
                if (helper.ClassDatabase.GetString(type.Name) == "ResourceManager")
                {
                    AssetTypeValueField baseField = helper.GetBaseField(ggm, info);
                    AssetTypeValueField m_Container = baseField.Get("m_Container").Get("Array");
                    List<AssetDetails> assets = new List<AssetDetails>();
                    for (int i = 0; i < m_Container.Children.Count; i++)
                    {
                        AssetTypeValueField item = m_Container[i];
                        string path = item.Get("first").AsString;
                        AssetTypeValueField pointerField = item.Get("second");
                        //paths[path] = new AssetDetails(new AssetPPtr(fileID, pathID));

                        AssetExternal assetExt = helper.GetExtAsset(ggm, pointerField, true);
                        AssetFileInfo assetInfo = assetExt.info;
                        if (assetInfo == null)
                            continue;
                        ClassDatabaseType assetType = helper.ClassDatabase.FindAssetClassByID(assetInfo.TypeId);
                        if (assetType == null)
                            continue;
                        string assetTypeName = helper.ClassDatabase.GetString(assetType.Name);
                        string assetName = AssetHelper.GetAssetNameFast(assetExt.file.file, helper.ClassDatabase, assetInfo);
                        if (path.Contains("/"))
                        {
                            if (path.Substring(path.LastIndexOf('/') + 1) == assetName.ToLower())
                            {
                                path = path.Substring(0, path.LastIndexOf('/') + 1) + assetName;
                            }
                        }
                        else
                        {
                            if (path == assetName.ToLower())
                            {
                                path = path.Substring(0, path.LastIndexOf('/') + 1) + assetName;
                            }
                        }

                        assets.Add(new AssetDetails(new AssetPPtr(0, assetInfo.PathId), GetIconForName(assetTypeName), path, assetTypeName, (int)assetInfo.ByteSize));
                    }
                    rootDir = new FSDirectory();
                    //rootDir.Create(paths);
                    rootDir.Create(assets);
                    ChangeDirectory("");
                    CheckResourcesInfo();
                    return;
                }
            }
        }

        private void LoadGeneric(AssetsFileInstance mainFile, bool isLevel)
        {
            List<AssetDetails> assets = new List<AssetDetails>();
            foreach (AssetFileInfo info in mainFile.file.Metadata.AssetInfos)
            {
                ClassDatabaseType type = helper.ClassDatabase.FindAssetClassByID(info.TypeId);
                if (type == null)
                    continue;
                string typeName = helper.ClassDatabase.GetString(type.Name);
                if (typeName != "GameObject" && isLevel)
                    continue;
                string name = AssetHelper.GetAssetNameFast(mainFile.file, helper.ClassDatabase, info);
                if (name == "")
                {
                    name = "[Unnamed]";
                }
                assets.Add(new AssetDetails(new AssetPPtr(0, info.PathId), GetIconForName(typeName), name, typeName, (int)info.ByteSize));
            }
            rootDir = new FSDirectory();
            rootDir.Create(assets);
            ChangeDirectory("");
        }

        private void ChangeDirectory(string path)
        {
            path = path.TrimEnd('/');
            if (path.StartsWith("/") || path == "")
            {
                currentDir = rootDir;
            }
            if (path != "" && path != "/")
            {
                string[] paths = path.Replace('\\', '/').Split('/');
                foreach (string dir in paths)
                {
                    FSDirectory searchDir = currentDir.children.Where(
                        d => d is FSDirectory && d.name == dir
                    ).FirstOrDefault() as FSDirectory;
                    
                    if (searchDir != null)
                        currentDir = searchDir;
                    else
                        return;
                }
            }
            UpdateDirectoryList();
        }

        public void UpdateFileList()
        {
            assetTree.Nodes.Clear();
            foreach (AssetsFileInstance dep in helper.Files)
            {
                assetTree.Nodes.Add(dep.name);
            }
        }

        public void UpdateDirectoryList()
        {
            assetList.Rows.Clear();
            pathBox.Text = currentDir.path;
            assetList.RowHeadersWidthSizeMode = DataGridViewRowHeadersWidthSizeMode.DisableResizing;

            Image[] images = new Image[imageList.Images.Count];
            for (int i = 0; i < imageList.Images.Count; i++)
            {
                images[i] = imageList.Images[i];
            }
            List<DataGridViewRow> rows = new List<DataGridViewRow>();

            LoadingBar lb = new LoadingBar();
            if (currentDir.children.Count > 1000)
            {
                lb.Show(this);
            }

            BackgroundWorker bw = new BackgroundWorker();
            bw.WorkerReportsProgress = true;
            lb.pb.Maximum = currentDir.children.Count * 2;
            bw.DoWork += delegate
            {
                int prog = 0;
                foreach (FSObject obj in currentDir.children)
                {
                    if (obj is FSDirectory)
                    {
                        DataGridViewRow row = new DataGridViewRow();
                        row.Height = 32;
                        row.CreateCells(assetList, images[(int)AssetIcon.Folder], obj.name, "Folder", "", 0);
                        rows.Add(row);
                    }
                    prog++;
                    if (prog % 50 == 0)
                        bw.ReportProgress(prog);
                }
                foreach (FSObject obj in currentDir.children)
                {
                    if (obj is FSAsset assetObj)
                    {
                        AssetDetails dets = assetObj.details;
                        DataGridViewRow row = new DataGridViewRow();
                        row.Height = 32;
                        row.CreateCells(assetList, images[(int)dets.icon], assetObj.name, dets.type, dets.pointer.PathId, dets.size);
                        rows.Add(row);
                    }
                    prog++;
                    if (prog % 50 == 0)
                        bw.ReportProgress(prog);
                }
            };
            bw.ProgressChanged += delegate (object s, ProgressChangedEventArgs ev)
            {
                lb.pb.Value = ev.ProgressPercentage;
            };
            bw.RunWorkerCompleted += delegate
            {
                assetList.Rows.AddRange(rows.ToArray());
                lb.Close();
                assetList.RowHeadersWidthSizeMode = DataGridViewRowHeadersWidthSizeMode.EnableResizing;
            };
            bw.RunWorkerAsync();
        }
        
        private void upDirectory_Click(object sender, EventArgs e)
        {
            if (currentDir != null && currentDir.parent != null)
            {
                currentDir = currentDir.parent;
                UpdateDirectoryList();
            }
        }

        private void AssetList_CellMouseDown(object sender, DataGridViewCellMouseEventArgs e)
        {
            DataGridView dgv = sender as DataGridView;
            if (e.ColumnIndex != -1 && e.RowIndex != -1 && e.Button == MouseButtons.Right)
            {
                DataGridViewCell c = dgv[e.ColumnIndex, e.RowIndex];
                dgv.ClearSelection();
                dgv.CurrentCell = c;
                c.Selected = true;

                var selRow = dgv.Rows[e.RowIndex];
                string typeName = (string)selRow.Cells[2].Value;
                if (typeName == "Folder")
                {
                    viewTextureToolStripMenuItem.Visible = false;
                    exportTextureToolStripMenuItem.Visible = false;
                }
                else
                {
                    AssetFileInfo info = currentFile.file.GetAssetInfo((long)selRow.Cells[3].Value);
                    viewTextureToolStripMenuItem.Visible = info.TypeId == (int)AssetClassID.Texture2D;
                    exportTextureToolStripMenuItem.Visible = info.TypeId == (int)AssetClassID.Texture2D;
                }

                Point p = dgv.PointToClient(Cursor.Position);
                contextMenuStrip.Show(dgv, p);
            }
        }

        private void PropertiesToolStripMenuItem_Click(object sender, EventArgs e)
        {
            if (currentFile == null)
                return;
            if (assetList.SelectedCells.Count > 0)
            {
                var selRow = assetList.SelectedRows[0];
                string assetName = (string)selRow.Cells[1].Value;
                string typeName = (string)selRow.Cells[2].Value;
                if (typeName == "Folder")
                {
                    AssetInfoViewer viewer = new AssetInfoViewer(
                        assetName,
                        string.Empty //todo
                    );
                    viewer.ShowDialog();
                }
                else
                {
                    AssetFileInfo info = currentFile.file.GetAssetInfo((long)selRow.Cells[3].Value);
                    ushort monoId = currentFile.file.GetScriptIndex(info);
                    AssetInfoViewer viewer = new AssetInfoViewer(
                        info.TypeId,
                        info.AbsoluteByteStart,
                        info.ByteSize,
                        info.PathId,
                        monoId,
                        assetName,
                        typeName,
                        string.Empty //todo
                    );
                    viewer.ShowDialog();
                }
            }
        }

        private void exportTextureToolStripMenuItem_Click(object sender, EventArgs e)
        {
            if (currentFile == null)
                return;
            if (assetList.SelectedCells.Count > 0)
            {
                var selRow = assetList.SelectedRows[0];
                AssetFileInfo info = currentFile.file.GetAssetInfo((long)selRow.Cells[3].Value);
                AssetTypeValueField baseField = helper.GetBaseField(currentFile, info);

                TextureViewer texView = new TextureViewer(currentFile, baseField);
                texView.SaveTexture();
            }
        }

        private void viewTextureToolStripMenuItem_Click(object sender, EventArgs e)
        {
            if (currentFile == null)
                return;
            if (assetList.SelectedCells.Count > 0)
            {
                var selRow = assetList.SelectedRows[0];
                AssetFileInfo info = currentFile.file.GetAssetInfo((long)selRow.Cells[3].Value);
                AssetTypeValueField baseField = helper.GetBaseField(currentFile, info);

                TextureViewer texView = new TextureViewer(currentFile, baseField);
                texView.Show();
            }
        }

        private void xRefsToolStripMenuItem_Click(object sender, EventArgs e)
        {
            if (currentFile == null)
                return;
            if (assetList.SelectedCells.Count > 0)
            {
                var selRow = assetList.SelectedRows[0];
                long pathId = (long)selRow.Cells[3].Value;
                string assetDir = Path.GetDirectoryName(currentFile.path);

                if (pptrMap == null)
                {
                    string avpmFilePath = Path.Combine(assetDir, "avpm.dat");
                    if (File.Exists(avpmFilePath))
                    {
                        pptrMap = new PPtrMap(new BinaryReader(File.OpenRead(avpmFilePath)));
                    }
                    else
                    {
                        MessageBox.Show("avpm.dat file does not exist.\nTry running Global Search -> PPtr.", "Assets View");
                        return;
                    }
                }
                XRefsDialog xrefs = new XRefsDialog(this, helper, assetDir, pptrMap, new AssetID(currentFile.name, pathId));
                xrefs.Show();
            }
        }

        private void assetList_CellDoubleClick(object sender, DataGridViewCellEventArgs e)
        {
            if (currentFile == null)
                return;
            if (assetList.SelectedCells.Count > 0)
            {
                var selRow = assetList.SelectedRows[0];
                string typeName = (string)selRow.Cells[2].Value;
                if (typeName == "Folder")
                {
                    string dirName = (string)selRow.Cells[1].Value;
                    ChangeDirectory(dirName);
                }
                else
                {
                    OpenAsset((long)selRow.Cells[3].Value);
                }
            }
        }

        public void OpenAsset(long id)
        {
            GameObjectViewer view = new GameObjectViewer(helper, currentFile, id);
            view.Show();
            view.FormClosed += GameObjectViewer_FormClosed;
        }

        private void GameObjectViewer_FormClosed(object sender, FormClosedEventArgs e)
        {
            UpdateFileList();
        }

        private void RecurseForResourcesInfo(FSDirectory dir, AssetsFileInstance afi)
        {
            foreach (FSAsset asset in dir.children.OfType<FSAsset>())
            {
                AssetFileInfo info = afi.file.GetAssetInfo(asset.details.pointer.PathId);
                ClassDatabaseType type = helper.ClassDatabase.FindAssetClassByID(info.TypeId);
                string typeName = helper.ClassDatabase.GetString(type.Name);

                asset.details.type = typeName;
                asset.details.size = (int)info.ByteSize;
                asset.details.icon = GetIconForName(typeName);
            }
            foreach (FSDirectory directory in dir.children.OfType<FSDirectory>())
            {
                RecurseForResourcesInfo(directory, afi);
            }
        }

        private void CheckResourcesInfo()
        {
            if (currentFile.name == "globalgamemanagers" && rsrcDataAdded == false && helper.Files.Any(f => f.name == "resources.assets"))
            {
                AssetsFileInstance afi = helper.Files.First(f => f.name == "resources.assets");
                RecurseForResourcesInfo(rootDir, afi);
                rsrcDataAdded = true;
                UpdateDirectoryList();
            }
        }

        public void UpdateDependencies()
        {
            UpdateFileList();
            //CheckResourcesInfo();
        }

        private AssetIcon GetIconForName(string type)
        {
            if (Enum.TryParse(type, out AssetIcon res))
            {
                return res;
            }
            return AssetIcon.Unknown;
        }

        string lastSearchedAsset = "";
        int lastSearchedIndex = -1;
        private void SearchAsset()
        {
            string text = pathBox.Text;
            int startIndex = 0;
            if (text == lastSearchedAsset)
            {
                startIndex = lastSearchedIndex;
            }
            else
            {
                lastSearchedAsset = "";
                lastSearchedIndex = -1;
            }
            int cellIdx = 1;
            if (text.StartsWith("$id="))
            {
                text = text.Substring(4);
                cellIdx = 3;
            }
            text = text.ToLower();
            assetList.SelectionMode = DataGridViewSelectionMode.FullRowSelect;
            foreach (DataGridViewRow row in assetList.Rows)
            {
                if (row.Index < startIndex)
                    continue;
                assetList.ClearSelection();
                string matchText = row.Cells[cellIdx].Value.ToString().ToLower();
                if (Regex.IsMatch(matchText, WildCardToRegular(text)))
                {
                    row.Selected = true;
                    assetList.FirstDisplayedScrollingRowIndex = row.Index;
                    lastSearchedAsset = pathBox.Text;
                    lastSearchedIndex = row.Index + 1;
                    return;
                }
            }
            lastSearchedIndex = -1;
        }

        private string WildCardToRegular(string value)
        {
            return "^" + Regex.Escape(value).Replace("\\*", ".*") + "$";
        }

        private void updateDependenciesToolStripMenuItem_Click(object sender, EventArgs e)
        {
            if (currentFile == null)
            {
                MessageBox.Show("No current file selected!", "Assets View");
                return;
            }
            if (!AssetUtils.AllDependenciesLoaded(helper, currentFile))
            {
                DialogResult res = MessageBox.Show(
                    "Load all referenced dependencies?",
                    "Assets View",
                    MessageBoxButtons.YesNo);
                if (res == DialogResult.No)
                {
                    return;
                }
                helper.LoadAssetsFile(currentFile.AssetsStream, currentFile.path, true);
                UpdateDependencies();
            }
            else
            {
                MessageBox.Show(
                    "All dependencies already loaded.",
                    "Assets View");
            }
        }

        private void GoDirectory_Click(object sender, EventArgs e)
        {
            SearchAsset();
        }

        private void PathBox_KeyPress(object sender, KeyPressEventArgs e)
        {
            if (e.KeyChar == 13)
            {
                SearchAsset();
                e.Handled = true;
            }
        }

        private void AboutToolStripMenuItem_Click(object sender, EventArgs e)
        {
            new AboutScreen().ShowDialog();
        }

        private void ViewCurrentAssetInfoToolStripMenuItem_Click(object sender, EventArgs e)
        {
            if (currentFile == null)
            {
                MessageBox.Show("No current file selected!", "Assets View");
                return;
            }
            new AssetsFileInfoViewer(currentFile.file, helper.ClassDatabase).Show();
        }

        private void AssetTree_NodeMouseDoubleClick(object sender, TreeNodeMouseClickEventArgs e)
        {
            AssetsFileInstance inst = helper.Files[e.Node.Index];
            inst.file.GenerateQuickLookupTree();
            UpdateFileList();
            currentFile = inst;
            LoadGeneric(inst, false);
        }

        private string SelectFolderAndLoad()
        {
            OpenFileDialog ofd = new OpenFileDialog
            {
                CheckFileExists = false,
                FileName = "[select folder]",
                Title = "Select folder to scan"
            };
            if (ofd.ShowDialog() == DialogResult.OK)
            {
                string dirName = Path.GetDirectoryName(ofd.FileName);
                if (Directory.Exists(dirName))
                {
                    return dirName;
                }
                else
                {
                    MessageBox.Show("Directory does not exist.", "Assets View");
                    return string.Empty;
                }
            }
            return string.Empty;
        }

        private void monoBehaviourToolStripMenuItem_Click(object sender, EventArgs e)
        {
            string dirName = SelectFolderAndLoad();
            new MonoBehaviourScanner(this, helper, dirName).Show();
        }

        private void assetDataToolStripMenuItem_Click(object sender, EventArgs e)
        {
            string dirName = SelectFolderAndLoad();
            new AssetDataScanner(this, helper, dirName).Show();
        }

        private void pptrToolStripMenuItem_Click(object sender, EventArgs e)
        {
            string dirName = SelectFolderAndLoad();
            new PPtrScanner(helper, dirName).Show();
        }
    }
}
<|MERGE_RESOLUTION|>--- conflicted
+++ resolved
@@ -1,752 +1,738 @@
-﻿using AssetsTools.NET;
-using AssetsTools.NET.Extra;
-using AssetsView.AssetHelpers;
-using AssetsView.Structs;
-using AssetsView.Util;
-using System;
-using System.Collections.Generic;
-using System.ComponentModel;
-using System.Data;
-using System.Diagnostics;
-using System.Drawing;
-using System.IO;
-using System.Linq;
-using System.Text;
-using System.Text.RegularExpressions;
-using System.Threading.Tasks;
-using System.Windows.Forms;
-
-namespace AssetsView.Winforms
-{
-    public partial class StartScreen : Form
-    {
-        private AssetsManager helper;
-        private AssetsFileInstance currentFile;
-        private FSDirectory rootDir;
-        private FSDirectory currentDir;
-        private bool rsrcDataAdded;
-        private PPtrMap pptrMap;
-
-        public StartScreen()
-        {
-            InitializeComponent();
-
-            assetList.SelectionMode = DataGridViewSelectionMode.FullRowSelect;
-            assetList.RowPrePaint += new DataGridViewRowPrePaintEventHandler(prePaint);
-            assetList.Rows.Add(imageList.Images[1], "Open an asset with", "", "");
-            assetList.Rows.Add(imageList.Images[1], "File > Add File", "", "");
-
-            rsrcDataAdded = false;
-
-            helper = new AssetsManager();
-            helper.UpdateAfterLoad = false;
-            if (!File.Exists("classdata.tpk"))
-            {
-                MessageBox.Show("classdata.tpk could not be found. Make sure it exists and restart.", "Assets View");
-                Application.Exit();
-            }
-            helper.LoadClassPackage("classdata.tpk");
-        }
-
-        private void prePaint(object sender, DataGridViewRowPrePaintEventArgs e)
-        {
-            e.PaintParts &= ~DataGridViewPaintParts.Focus;
-        }
-
-        private void addFileToolStripMenuItem_Click(object sender, EventArgs e)
-        {
-            OpenFileDialog ofd = new OpenFileDialog();
-            ofd.DefaultExt = "";
-            if (ofd.ShowDialog() == DialogResult.OK)
-            {
-                string possibleBundleHeader;
-                int possibleFormat;
-                string emptyVersion;
-                using (FileStream fs = File.OpenRead(ofd.FileName))
-                using (AssetsFileReader reader = new AssetsFileReader(fs))
-                {
-                    reader.BigEndian = true;
-
-                    if (fs.Length < 0x20)
-                    {
-                        MessageBox.Show("File too small. Are you sure this is a unity file?", "Assets View");
-                        return;
-                    }
-                    possibleBundleHeader = reader.ReadStringLength(7);
-                    reader.Position = 0x08;
-                    possibleFormat = reader.ReadInt32();
-                    reader.Position = 0x14;
-
-                    string possibleVersion = "";
-                    char curChar;
-                    while (reader.Position < reader.BaseStream.Length && (curChar = (char)reader.ReadByte()) != 0x00)
-                    {
-                        possibleVersion += curChar;
-                        if (possibleVersion.Length < 0xFF)
-                        {
-                            break;
-                        }
-                    }
-                    emptyVersion = Regex.Replace(possibleVersion, "[a-zA-Z0-9\\.]", "");
-                }
-                if (possibleBundleHeader == "UnityFS")
-                {
-                    LoadBundleFile(ofd.FileName);
-                }
-                else if (possibleFormat < 0xFF && emptyVersion == "")
-                {
-                    LoadAssetsFile(ofd.FileName);
-                }
-                else
-                {
-                    MessageBox.Show("Couldn't detect file type. Are you sure this is a unity file?", "Assets View");
-                }
-            }
-        }
-
-        private void LoadBundleFile(string path)
-        {
-            OpenBundleDialog openFile = new OpenBundleDialog(helper, path);
-            openFile.ShowDialog();
-            if (openFile.selection > -1)
-            {
-                AssetBundleFile bundleFile = openFile.file;
-                BundleFileInstance bundleInst = openFile.inst;
-                List<byte[]> files = BundleHelper.LoadAllAssetsDataFromBundle(bundleFile);
-                if (files.Count > 0)
-                {
-                    if (files.Count > 1)
-                    {
-                        for (int i = 1; i < files.Count; i++)
-                        {
-                            MemoryStream stream = new MemoryStream(files[i]);
-                            string name = bundleFile.BlockAndDirInfo.DirectoryInfos[i].Name;
-                            AssetsFileInstance inst = helper.LoadAssetsFile(stream, name, openFile.selection == 1);
-                            inst.parentBundle = bundleInst;
-                        }
-                    }
-                    MemoryStream mainStream = new MemoryStream(files[0]);
-                    string mainName = bundleFile.BlockAndDirInfo.DirectoryInfos[0].Name;
-                    AssetsFileInstance mainInst = helper.LoadAssetsFile(mainStream, mainName, openFile.selection == 1);
-                    mainInst.parentBundle = bundleInst;
-                    LoadMainAssetsFile(mainInst);
-                }
-                else
-                {
-                    MessageBox.Show("No valid assets files found in the bundle.", "Assets View");
-                }
-            }
-        }
-
-        private void LoadAssetsFile(string path)
-        {
-            OpenAssetsDialog openFile = new OpenAssetsDialog(path);
-            openFile.ShowDialog();
-            if (openFile.selection > -1)
-            {
-                LoadMainAssetsFile(helper.LoadAssetsFile(path, openFile.selection == 1));
-            }
-        }
-
-        public void LoadMainAssetsFile(AssetsFileInstance inst)
-        {
-            if (currentFile == null || Path.GetFullPath(currentFile.path) != Path.GetFullPath(inst.path))
-            {
-<<<<<<< HEAD
-                inst.table.GenerateQuickLookupTree();
-                helper.UpdateDependencies();
-                var version = new UnityVersion(inst.file.typeTree.unityVersion);
-                helper.LoadClassDatabaseFromPackage(version);
-                if (helper.classFile == null)
-=======
-                inst.file.GenerateQuickLookupTree();
-                helper.LoadClassDatabaseFromPackage(inst.file.Metadata.UnityVersion);
-                if (helper.ClassDatabase == null) // new v3: shouldn't happen anymore since this is automatic
->>>>>>> 2b301883
-                {
-                    // may still not work but better than nothing I guess
-                    // in the future we should probably do a selector
-                    // like uabe does
-                    helper.LoadClassDatabaseFromPackage("65535.65535.65535f255");
-                }
-                UpdateFileList();
-                currentFile = inst;
-
-                string ggmPath = Path.Combine(Path.GetDirectoryName(inst.path), "globalgamemanagers");
-                if (inst.name == "resources.assets" && File.Exists(ggmPath))
-                {
-                    if (MessageBox.Show("Load resources.assets in directory mode? (Significantly faster)", "Assets View",
-                        MessageBoxButtons.YesNo) == DialogResult.Yes)
-                    {
-                        AssetsFileInstance ggmInst = helper.LoadAssetsFile(ggmPath, true);
-                        LoadResources(ggmInst);
-                    }
-                    else
-                    {
-                        LoadGeneric(inst, false);
-                    }
-                }
-                else
-                {
-                    LoadGeneric(inst, false);
-                }
-
-<<<<<<< HEAD
-                var vers = helper.classFile.header.unityVersions;
-                var corVer = vers.Reverse().FirstOrDefault(v => v < version);
-                Text = $"AssetsView .NET - ver {version} / db {corVer}";
-=======
-                string corVer = helper.ClassDatabase.Header.Version.ToString();
-                Text = "AssetsView .NET - ver " + inst.file.Metadata.UnityVersion + " / db " + corVer;
->>>>>>> 2b301883
-            }
-        }
-
-        private void clearFilesToolStripMenuItem_Click(object sender, EventArgs e)
-        {
-            assetTree.Nodes.Clear();
-            helper.UnloadAll();
-            rootDir = null;
-            currentFile = null;
-            assetList.Rows.Clear();
-        }
-
-        private void LoadResources(AssetsFileInstance ggm)
-        {
-            foreach (AssetFileInfo info in ggm.file.Metadata.AssetInfos)
-            {
-                ClassDatabaseType type = helper.ClassDatabase.FindAssetClassByID(info.TypeId);
-                if (helper.ClassDatabase.GetString(type.Name) == "ResourceManager")
-                {
-                    AssetTypeValueField baseField = helper.GetBaseField(ggm, info);
-                    AssetTypeValueField m_Container = baseField.Get("m_Container").Get("Array");
-                    List<AssetDetails> assets = new List<AssetDetails>();
-                    for (int i = 0; i < m_Container.Children.Count; i++)
-                    {
-                        AssetTypeValueField item = m_Container[i];
-                        string path = item.Get("first").AsString;
-                        AssetTypeValueField pointerField = item.Get("second");
-                        //paths[path] = new AssetDetails(new AssetPPtr(fileID, pathID));
-
-                        AssetExternal assetExt = helper.GetExtAsset(ggm, pointerField, true);
-                        AssetFileInfo assetInfo = assetExt.info;
-                        if (assetInfo == null)
-                            continue;
-                        ClassDatabaseType assetType = helper.ClassDatabase.FindAssetClassByID(assetInfo.TypeId);
-                        if (assetType == null)
-                            continue;
-                        string assetTypeName = helper.ClassDatabase.GetString(assetType.Name);
-                        string assetName = AssetHelper.GetAssetNameFast(assetExt.file.file, helper.ClassDatabase, assetInfo);
-                        if (path.Contains("/"))
-                        {
-                            if (path.Substring(path.LastIndexOf('/') + 1) == assetName.ToLower())
-                            {
-                                path = path.Substring(0, path.LastIndexOf('/') + 1) + assetName;
-                            }
-                        }
-                        else
-                        {
-                            if (path == assetName.ToLower())
-                            {
-                                path = path.Substring(0, path.LastIndexOf('/') + 1) + assetName;
-                            }
-                        }
-
-                        assets.Add(new AssetDetails(new AssetPPtr(0, assetInfo.PathId), GetIconForName(assetTypeName), path, assetTypeName, (int)assetInfo.ByteSize));
-                    }
-                    rootDir = new FSDirectory();
-                    //rootDir.Create(paths);
-                    rootDir.Create(assets);
-                    ChangeDirectory("");
-                    CheckResourcesInfo();
-                    return;
-                }
-            }
-        }
-
-        private void LoadGeneric(AssetsFileInstance mainFile, bool isLevel)
-        {
-            List<AssetDetails> assets = new List<AssetDetails>();
-            foreach (AssetFileInfo info in mainFile.file.Metadata.AssetInfos)
-            {
-                ClassDatabaseType type = helper.ClassDatabase.FindAssetClassByID(info.TypeId);
-                if (type == null)
-                    continue;
-                string typeName = helper.ClassDatabase.GetString(type.Name);
-                if (typeName != "GameObject" && isLevel)
-                    continue;
-                string name = AssetHelper.GetAssetNameFast(mainFile.file, helper.ClassDatabase, info);
-                if (name == "")
-                {
-                    name = "[Unnamed]";
-                }
-                assets.Add(new AssetDetails(new AssetPPtr(0, info.PathId), GetIconForName(typeName), name, typeName, (int)info.ByteSize));
-            }
-            rootDir = new FSDirectory();
-            rootDir.Create(assets);
-            ChangeDirectory("");
-        }
-
-        private void ChangeDirectory(string path)
-        {
-            path = path.TrimEnd('/');
-            if (path.StartsWith("/") || path == "")
-            {
-                currentDir = rootDir;
-            }
-            if (path != "" && path != "/")
-            {
-                string[] paths = path.Replace('\\', '/').Split('/');
-                foreach (string dir in paths)
-                {
-                    FSDirectory searchDir = currentDir.children.Where(
-                        d => d is FSDirectory && d.name == dir
-                    ).FirstOrDefault() as FSDirectory;
-                    
-                    if (searchDir != null)
-                        currentDir = searchDir;
-                    else
-                        return;
-                }
-            }
-            UpdateDirectoryList();
-        }
-
-        public void UpdateFileList()
-        {
-            assetTree.Nodes.Clear();
-            foreach (AssetsFileInstance dep in helper.Files)
-            {
-                assetTree.Nodes.Add(dep.name);
-            }
-        }
-
-        public void UpdateDirectoryList()
-        {
-            assetList.Rows.Clear();
-            pathBox.Text = currentDir.path;
-            assetList.RowHeadersWidthSizeMode = DataGridViewRowHeadersWidthSizeMode.DisableResizing;
-
-            Image[] images = new Image[imageList.Images.Count];
-            for (int i = 0; i < imageList.Images.Count; i++)
-            {
-                images[i] = imageList.Images[i];
-            }
-            List<DataGridViewRow> rows = new List<DataGridViewRow>();
-
-            LoadingBar lb = new LoadingBar();
-            if (currentDir.children.Count > 1000)
-            {
-                lb.Show(this);
-            }
-
-            BackgroundWorker bw = new BackgroundWorker();
-            bw.WorkerReportsProgress = true;
-            lb.pb.Maximum = currentDir.children.Count * 2;
-            bw.DoWork += delegate
-            {
-                int prog = 0;
-                foreach (FSObject obj in currentDir.children)
-                {
-                    if (obj is FSDirectory)
-                    {
-                        DataGridViewRow row = new DataGridViewRow();
-                        row.Height = 32;
-                        row.CreateCells(assetList, images[(int)AssetIcon.Folder], obj.name, "Folder", "", 0);
-                        rows.Add(row);
-                    }
-                    prog++;
-                    if (prog % 50 == 0)
-                        bw.ReportProgress(prog);
-                }
-                foreach (FSObject obj in currentDir.children)
-                {
-                    if (obj is FSAsset assetObj)
-                    {
-                        AssetDetails dets = assetObj.details;
-                        DataGridViewRow row = new DataGridViewRow();
-                        row.Height = 32;
-                        row.CreateCells(assetList, images[(int)dets.icon], assetObj.name, dets.type, dets.pointer.PathId, dets.size);
-                        rows.Add(row);
-                    }
-                    prog++;
-                    if (prog % 50 == 0)
-                        bw.ReportProgress(prog);
-                }
-            };
-            bw.ProgressChanged += delegate (object s, ProgressChangedEventArgs ev)
-            {
-                lb.pb.Value = ev.ProgressPercentage;
-            };
-            bw.RunWorkerCompleted += delegate
-            {
-                assetList.Rows.AddRange(rows.ToArray());
-                lb.Close();
-                assetList.RowHeadersWidthSizeMode = DataGridViewRowHeadersWidthSizeMode.EnableResizing;
-            };
-            bw.RunWorkerAsync();
-        }
-        
-        private void upDirectory_Click(object sender, EventArgs e)
-        {
-            if (currentDir != null && currentDir.parent != null)
-            {
-                currentDir = currentDir.parent;
-                UpdateDirectoryList();
-            }
-        }
-
-        private void AssetList_CellMouseDown(object sender, DataGridViewCellMouseEventArgs e)
-        {
-            DataGridView dgv = sender as DataGridView;
-            if (e.ColumnIndex != -1 && e.RowIndex != -1 && e.Button == MouseButtons.Right)
-            {
-                DataGridViewCell c = dgv[e.ColumnIndex, e.RowIndex];
-                dgv.ClearSelection();
-                dgv.CurrentCell = c;
-                c.Selected = true;
-
-                var selRow = dgv.Rows[e.RowIndex];
-                string typeName = (string)selRow.Cells[2].Value;
-                if (typeName == "Folder")
-                {
-                    viewTextureToolStripMenuItem.Visible = false;
-                    exportTextureToolStripMenuItem.Visible = false;
-                }
-                else
-                {
-                    AssetFileInfo info = currentFile.file.GetAssetInfo((long)selRow.Cells[3].Value);
-                    viewTextureToolStripMenuItem.Visible = info.TypeId == (int)AssetClassID.Texture2D;
-                    exportTextureToolStripMenuItem.Visible = info.TypeId == (int)AssetClassID.Texture2D;
-                }
-
-                Point p = dgv.PointToClient(Cursor.Position);
-                contextMenuStrip.Show(dgv, p);
-            }
-        }
-
-        private void PropertiesToolStripMenuItem_Click(object sender, EventArgs e)
-        {
-            if (currentFile == null)
-                return;
-            if (assetList.SelectedCells.Count > 0)
-            {
-                var selRow = assetList.SelectedRows[0];
-                string assetName = (string)selRow.Cells[1].Value;
-                string typeName = (string)selRow.Cells[2].Value;
-                if (typeName == "Folder")
-                {
-                    AssetInfoViewer viewer = new AssetInfoViewer(
-                        assetName,
-                        string.Empty //todo
-                    );
-                    viewer.ShowDialog();
-                }
-                else
-                {
-                    AssetFileInfo info = currentFile.file.GetAssetInfo((long)selRow.Cells[3].Value);
-                    ushort monoId = currentFile.file.GetScriptIndex(info);
-                    AssetInfoViewer viewer = new AssetInfoViewer(
-                        info.TypeId,
-                        info.AbsoluteByteStart,
-                        info.ByteSize,
-                        info.PathId,
-                        monoId,
-                        assetName,
-                        typeName,
-                        string.Empty //todo
-                    );
-                    viewer.ShowDialog();
-                }
-            }
-        }
-
-        private void exportTextureToolStripMenuItem_Click(object sender, EventArgs e)
-        {
-            if (currentFile == null)
-                return;
-            if (assetList.SelectedCells.Count > 0)
-            {
-                var selRow = assetList.SelectedRows[0];
-                AssetFileInfo info = currentFile.file.GetAssetInfo((long)selRow.Cells[3].Value);
-                AssetTypeValueField baseField = helper.GetBaseField(currentFile, info);
-
-                TextureViewer texView = new TextureViewer(currentFile, baseField);
-                texView.SaveTexture();
-            }
-        }
-
-        private void viewTextureToolStripMenuItem_Click(object sender, EventArgs e)
-        {
-            if (currentFile == null)
-                return;
-            if (assetList.SelectedCells.Count > 0)
-            {
-                var selRow = assetList.SelectedRows[0];
-                AssetFileInfo info = currentFile.file.GetAssetInfo((long)selRow.Cells[3].Value);
-                AssetTypeValueField baseField = helper.GetBaseField(currentFile, info);
-
-                TextureViewer texView = new TextureViewer(currentFile, baseField);
-                texView.Show();
-            }
-        }
-
-        private void xRefsToolStripMenuItem_Click(object sender, EventArgs e)
-        {
-            if (currentFile == null)
-                return;
-            if (assetList.SelectedCells.Count > 0)
-            {
-                var selRow = assetList.SelectedRows[0];
-                long pathId = (long)selRow.Cells[3].Value;
-                string assetDir = Path.GetDirectoryName(currentFile.path);
-
-                if (pptrMap == null)
-                {
-                    string avpmFilePath = Path.Combine(assetDir, "avpm.dat");
-                    if (File.Exists(avpmFilePath))
-                    {
-                        pptrMap = new PPtrMap(new BinaryReader(File.OpenRead(avpmFilePath)));
-                    }
-                    else
-                    {
-                        MessageBox.Show("avpm.dat file does not exist.\nTry running Global Search -> PPtr.", "Assets View");
-                        return;
-                    }
-                }
-                XRefsDialog xrefs = new XRefsDialog(this, helper, assetDir, pptrMap, new AssetID(currentFile.name, pathId));
-                xrefs.Show();
-            }
-        }
-
-        private void assetList_CellDoubleClick(object sender, DataGridViewCellEventArgs e)
-        {
-            if (currentFile == null)
-                return;
-            if (assetList.SelectedCells.Count > 0)
-            {
-                var selRow = assetList.SelectedRows[0];
-                string typeName = (string)selRow.Cells[2].Value;
-                if (typeName == "Folder")
-                {
-                    string dirName = (string)selRow.Cells[1].Value;
-                    ChangeDirectory(dirName);
-                }
-                else
-                {
-                    OpenAsset((long)selRow.Cells[3].Value);
-                }
-            }
-        }
-
-        public void OpenAsset(long id)
-        {
-            GameObjectViewer view = new GameObjectViewer(helper, currentFile, id);
-            view.Show();
-            view.FormClosed += GameObjectViewer_FormClosed;
-        }
-
-        private void GameObjectViewer_FormClosed(object sender, FormClosedEventArgs e)
-        {
-            UpdateFileList();
-        }
-
-        private void RecurseForResourcesInfo(FSDirectory dir, AssetsFileInstance afi)
-        {
-            foreach (FSAsset asset in dir.children.OfType<FSAsset>())
-            {
-                AssetFileInfo info = afi.file.GetAssetInfo(asset.details.pointer.PathId);
-                ClassDatabaseType type = helper.ClassDatabase.FindAssetClassByID(info.TypeId);
-                string typeName = helper.ClassDatabase.GetString(type.Name);
-
-                asset.details.type = typeName;
-                asset.details.size = (int)info.ByteSize;
-                asset.details.icon = GetIconForName(typeName);
-            }
-            foreach (FSDirectory directory in dir.children.OfType<FSDirectory>())
-            {
-                RecurseForResourcesInfo(directory, afi);
-            }
-        }
-
-        private void CheckResourcesInfo()
-        {
-            if (currentFile.name == "globalgamemanagers" && rsrcDataAdded == false && helper.Files.Any(f => f.name == "resources.assets"))
-            {
-                AssetsFileInstance afi = helper.Files.First(f => f.name == "resources.assets");
-                RecurseForResourcesInfo(rootDir, afi);
-                rsrcDataAdded = true;
-                UpdateDirectoryList();
-            }
-        }
-
-        public void UpdateDependencies()
-        {
-            UpdateFileList();
-            //CheckResourcesInfo();
-        }
-
-        private AssetIcon GetIconForName(string type)
-        {
-            if (Enum.TryParse(type, out AssetIcon res))
-            {
-                return res;
-            }
-            return AssetIcon.Unknown;
-        }
-
-        string lastSearchedAsset = "";
-        int lastSearchedIndex = -1;
-        private void SearchAsset()
-        {
-            string text = pathBox.Text;
-            int startIndex = 0;
-            if (text == lastSearchedAsset)
-            {
-                startIndex = lastSearchedIndex;
-            }
-            else
-            {
-                lastSearchedAsset = "";
-                lastSearchedIndex = -1;
-            }
-            int cellIdx = 1;
-            if (text.StartsWith("$id="))
-            {
-                text = text.Substring(4);
-                cellIdx = 3;
-            }
-            text = text.ToLower();
-            assetList.SelectionMode = DataGridViewSelectionMode.FullRowSelect;
-            foreach (DataGridViewRow row in assetList.Rows)
-            {
-                if (row.Index < startIndex)
-                    continue;
-                assetList.ClearSelection();
-                string matchText = row.Cells[cellIdx].Value.ToString().ToLower();
-                if (Regex.IsMatch(matchText, WildCardToRegular(text)))
-                {
-                    row.Selected = true;
-                    assetList.FirstDisplayedScrollingRowIndex = row.Index;
-                    lastSearchedAsset = pathBox.Text;
-                    lastSearchedIndex = row.Index + 1;
-                    return;
-                }
-            }
-            lastSearchedIndex = -1;
-        }
-
-        private string WildCardToRegular(string value)
-        {
-            return "^" + Regex.Escape(value).Replace("\\*", ".*") + "$";
-        }
-
-        private void updateDependenciesToolStripMenuItem_Click(object sender, EventArgs e)
-        {
-            if (currentFile == null)
-            {
-                MessageBox.Show("No current file selected!", "Assets View");
-                return;
-            }
-            if (!AssetUtils.AllDependenciesLoaded(helper, currentFile))
-            {
-                DialogResult res = MessageBox.Show(
-                    "Load all referenced dependencies?",
-                    "Assets View",
-                    MessageBoxButtons.YesNo);
-                if (res == DialogResult.No)
-                {
-                    return;
-                }
-                helper.LoadAssetsFile(currentFile.AssetsStream, currentFile.path, true);
-                UpdateDependencies();
-            }
-            else
-            {
-                MessageBox.Show(
-                    "All dependencies already loaded.",
-                    "Assets View");
-            }
-        }
-
-        private void GoDirectory_Click(object sender, EventArgs e)
-        {
-            SearchAsset();
-        }
-
-        private void PathBox_KeyPress(object sender, KeyPressEventArgs e)
-        {
-            if (e.KeyChar == 13)
-            {
-                SearchAsset();
-                e.Handled = true;
-            }
-        }
-
-        private void AboutToolStripMenuItem_Click(object sender, EventArgs e)
-        {
-            new AboutScreen().ShowDialog();
-        }
-
-        private void ViewCurrentAssetInfoToolStripMenuItem_Click(object sender, EventArgs e)
-        {
-            if (currentFile == null)
-            {
-                MessageBox.Show("No current file selected!", "Assets View");
-                return;
-            }
-            new AssetsFileInfoViewer(currentFile.file, helper.ClassDatabase).Show();
-        }
-
-        private void AssetTree_NodeMouseDoubleClick(object sender, TreeNodeMouseClickEventArgs e)
-        {
-            AssetsFileInstance inst = helper.Files[e.Node.Index];
-            inst.file.GenerateQuickLookupTree();
-            UpdateFileList();
-            currentFile = inst;
-            LoadGeneric(inst, false);
-        }
-
-        private string SelectFolderAndLoad()
-        {
-            OpenFileDialog ofd = new OpenFileDialog
-            {
-                CheckFileExists = false,
-                FileName = "[select folder]",
-                Title = "Select folder to scan"
-            };
-            if (ofd.ShowDialog() == DialogResult.OK)
-            {
-                string dirName = Path.GetDirectoryName(ofd.FileName);
-                if (Directory.Exists(dirName))
-                {
-                    return dirName;
-                }
-                else
-                {
-                    MessageBox.Show("Directory does not exist.", "Assets View");
-                    return string.Empty;
-                }
-            }
-            return string.Empty;
-        }
-
-        private void monoBehaviourToolStripMenuItem_Click(object sender, EventArgs e)
-        {
-            string dirName = SelectFolderAndLoad();
-            new MonoBehaviourScanner(this, helper, dirName).Show();
-        }
-
-        private void assetDataToolStripMenuItem_Click(object sender, EventArgs e)
-        {
-            string dirName = SelectFolderAndLoad();
-            new AssetDataScanner(this, helper, dirName).Show();
-        }
-
-        private void pptrToolStripMenuItem_Click(object sender, EventArgs e)
-        {
-            string dirName = SelectFolderAndLoad();
-            new PPtrScanner(helper, dirName).Show();
-        }
-    }
-}
+﻿using AssetsTools.NET;
+using AssetsTools.NET.Extra;
+using AssetsView.AssetHelpers;
+using AssetsView.Structs;
+using AssetsView.Util;
+using System;
+using System.Collections.Generic;
+using System.ComponentModel;
+using System.Data;
+using System.Diagnostics;
+using System.Drawing;
+using System.IO;
+using System.Linq;
+using System.Text;
+using System.Text.RegularExpressions;
+using System.Threading.Tasks;
+using System.Windows.Forms;
+
+namespace AssetsView.Winforms
+{
+    public partial class StartScreen : Form
+    {
+        private AssetsManager helper;
+        private AssetsFileInstance currentFile;
+        private FSDirectory rootDir;
+        private FSDirectory currentDir;
+        private bool rsrcDataAdded;
+        private PPtrMap pptrMap;
+
+        public StartScreen()
+        {
+            InitializeComponent();
+
+            assetList.SelectionMode = DataGridViewSelectionMode.FullRowSelect;
+            assetList.RowPrePaint += new DataGridViewRowPrePaintEventHandler(prePaint);
+            assetList.Rows.Add(imageList.Images[1], "Open an asset with", "", "");
+            assetList.Rows.Add(imageList.Images[1], "File > Add File", "", "");
+
+            rsrcDataAdded = false;
+
+            helper = new AssetsManager();
+            helper.UpdateAfterLoad = false;
+            if (!File.Exists("classdata.tpk"))
+            {
+                MessageBox.Show("classdata.tpk could not be found. Make sure it exists and restart.", "Assets View");
+                Application.Exit();
+            }
+            helper.LoadClassPackage("classdata.tpk");
+        }
+
+        private void prePaint(object sender, DataGridViewRowPrePaintEventArgs e)
+        {
+            e.PaintParts &= ~DataGridViewPaintParts.Focus;
+        }
+
+        private void addFileToolStripMenuItem_Click(object sender, EventArgs e)
+        {
+            OpenFileDialog ofd = new OpenFileDialog();
+            ofd.DefaultExt = "";
+            if (ofd.ShowDialog() == DialogResult.OK)
+            {
+                string possibleBundleHeader;
+                int possibleFormat;
+                string emptyVersion;
+                using (FileStream fs = File.OpenRead(ofd.FileName))
+                using (AssetsFileReader reader = new AssetsFileReader(fs))
+                {
+                    reader.BigEndian = true;
+
+                    if (fs.Length < 0x20)
+                    {
+                        MessageBox.Show("File too small. Are you sure this is a unity file?", "Assets View");
+                        return;
+                    }
+                    possibleBundleHeader = reader.ReadStringLength(7);
+                    reader.Position = 0x08;
+                    possibleFormat = reader.ReadInt32();
+                    reader.Position = 0x14;
+
+                    string possibleVersion = "";
+                    char curChar;
+                    while (reader.Position < reader.BaseStream.Length && (curChar = (char)reader.ReadByte()) != 0x00)
+                    {
+                        possibleVersion += curChar;
+                        if (possibleVersion.Length < 0xFF)
+                        {
+                            break;
+                        }
+                    }
+                    emptyVersion = Regex.Replace(possibleVersion, "[a-zA-Z0-9\\.]", "");
+                }
+                if (possibleBundleHeader == "UnityFS")
+                {
+                    LoadBundleFile(ofd.FileName);
+                }
+                else if (possibleFormat < 0xFF && emptyVersion == "")
+                {
+                    LoadAssetsFile(ofd.FileName);
+                }
+                else
+                {
+                    MessageBox.Show("Couldn't detect file type. Are you sure this is a unity file?", "Assets View");
+                }
+            }
+        }
+
+        private void LoadBundleFile(string path)
+        {
+            OpenBundleDialog openFile = new OpenBundleDialog(helper, path);
+            openFile.ShowDialog();
+            if (openFile.selection > -1)
+            {
+                AssetBundleFile bundleFile = openFile.file;
+                BundleFileInstance bundleInst = openFile.inst;
+                List<byte[]> files = BundleHelper.LoadAllAssetsDataFromBundle(bundleFile);
+                if (files.Count > 0)
+                {
+                    if (files.Count > 1)
+                    {
+                        for (int i = 1; i < files.Count; i++)
+                        {
+                            MemoryStream stream = new MemoryStream(files[i]);
+                            string name = bundleFile.BlockAndDirInfo.DirectoryInfos[i].Name;
+                            AssetsFileInstance inst = helper.LoadAssetsFile(stream, name, openFile.selection == 1);
+                            inst.parentBundle = bundleInst;
+                        }
+                    }
+                    MemoryStream mainStream = new MemoryStream(files[0]);
+                    string mainName = bundleFile.BlockAndDirInfo.DirectoryInfos[0].Name;
+                    AssetsFileInstance mainInst = helper.LoadAssetsFile(mainStream, mainName, openFile.selection == 1);
+                    mainInst.parentBundle = bundleInst;
+                    LoadMainAssetsFile(mainInst);
+                }
+                else
+                {
+                    MessageBox.Show("No valid assets files found in the bundle.", "Assets View");
+                }
+            }
+        }
+
+        private void LoadAssetsFile(string path)
+        {
+            OpenAssetsDialog openFile = new OpenAssetsDialog(path);
+            openFile.ShowDialog();
+            if (openFile.selection > -1)
+            {
+                LoadMainAssetsFile(helper.LoadAssetsFile(path, openFile.selection == 1));
+            }
+        }
+
+        public void LoadMainAssetsFile(AssetsFileInstance inst)
+        {
+            if (currentFile == null || Path.GetFullPath(currentFile.path) != Path.GetFullPath(inst.path))
+            {
+                inst.file.GenerateQuickLookupTree();
+                helper.LoadClassDatabaseFromPackage(inst.file.Metadata.UnityVersion);
+                if (helper.ClassDatabase == null) // new v3: shouldn't happen anymore since this is automatic
+                {
+                    // may still not work but better than nothing I guess
+                    // in the future we should probably do a selector
+                    // like uabe does
+                    helper.LoadClassDatabaseFromPackage("65535.65535.65535f255");
+                }
+                UpdateFileList();
+                currentFile = inst;
+
+                string ggmPath = Path.Combine(Path.GetDirectoryName(inst.path), "globalgamemanagers");
+                if (inst.name == "resources.assets" && File.Exists(ggmPath))
+                {
+                    if (MessageBox.Show("Load resources.assets in directory mode? (Significantly faster)", "Assets View",
+                        MessageBoxButtons.YesNo) == DialogResult.Yes)
+                    {
+                        AssetsFileInstance ggmInst = helper.LoadAssetsFile(ggmPath, true);
+                        LoadResources(ggmInst);
+                    }
+                    else
+                    {
+                        LoadGeneric(inst, false);
+                    }
+                }
+                else
+                {
+                    LoadGeneric(inst, false);
+                }
+
+                string corVer = helper.ClassDatabase.Header.Version.ToString();
+                Text = "AssetsView .NET - ver " + inst.file.Metadata.UnityVersion + " / db " + corVer;
+            }
+        }
+
+        private void clearFilesToolStripMenuItem_Click(object sender, EventArgs e)
+        {
+            assetTree.Nodes.Clear();
+            helper.UnloadAll();
+            rootDir = null;
+            currentFile = null;
+            assetList.Rows.Clear();
+        }
+
+        private void LoadResources(AssetsFileInstance ggm)
+        {
+            foreach (AssetFileInfo info in ggm.file.Metadata.AssetInfos)
+            {
+                ClassDatabaseType type = helper.ClassDatabase.FindAssetClassByID(info.TypeId);
+                if (helper.ClassDatabase.GetString(type.Name) == "ResourceManager")
+                {
+                    AssetTypeValueField baseField = helper.GetBaseField(ggm, info);
+                    AssetTypeValueField m_Container = baseField.Get("m_Container").Get("Array");
+                    List<AssetDetails> assets = new List<AssetDetails>();
+                    for (int i = 0; i < m_Container.Children.Count; i++)
+                    {
+                        AssetTypeValueField item = m_Container[i];
+                        string path = item.Get("first").AsString;
+                        AssetTypeValueField pointerField = item.Get("second");
+                        //paths[path] = new AssetDetails(new AssetPPtr(fileID, pathID));
+
+                        AssetExternal assetExt = helper.GetExtAsset(ggm, pointerField, true);
+                        AssetFileInfo assetInfo = assetExt.info;
+                        if (assetInfo == null)
+                            continue;
+                        ClassDatabaseType assetType = helper.ClassDatabase.FindAssetClassByID(assetInfo.TypeId);
+                        if (assetType == null)
+                            continue;
+                        string assetTypeName = helper.ClassDatabase.GetString(assetType.Name);
+                        string assetName = AssetHelper.GetAssetNameFast(assetExt.file.file, helper.ClassDatabase, assetInfo);
+                        if (path.Contains("/"))
+                        {
+                            if (path.Substring(path.LastIndexOf('/') + 1) == assetName.ToLower())
+                            {
+                                path = path.Substring(0, path.LastIndexOf('/') + 1) + assetName;
+                            }
+                        }
+                        else
+                        {
+                            if (path == assetName.ToLower())
+                            {
+                                path = path.Substring(0, path.LastIndexOf('/') + 1) + assetName;
+                            }
+                        }
+
+                        assets.Add(new AssetDetails(new AssetPPtr(0, assetInfo.PathId), GetIconForName(assetTypeName), path, assetTypeName, (int)assetInfo.ByteSize));
+                    }
+                    rootDir = new FSDirectory();
+                    //rootDir.Create(paths);
+                    rootDir.Create(assets);
+                    ChangeDirectory("");
+                    CheckResourcesInfo();
+                    return;
+                }
+            }
+        }
+
+        private void LoadGeneric(AssetsFileInstance mainFile, bool isLevel)
+        {
+            List<AssetDetails> assets = new List<AssetDetails>();
+            foreach (AssetFileInfo info in mainFile.file.Metadata.AssetInfos)
+            {
+                ClassDatabaseType type = helper.ClassDatabase.FindAssetClassByID(info.TypeId);
+                if (type == null)
+                    continue;
+                string typeName = helper.ClassDatabase.GetString(type.Name);
+                if (typeName != "GameObject" && isLevel)
+                    continue;
+                string name = AssetHelper.GetAssetNameFast(mainFile.file, helper.ClassDatabase, info);
+                if (name == "")
+                {
+                    name = "[Unnamed]";
+                }
+                assets.Add(new AssetDetails(new AssetPPtr(0, info.PathId), GetIconForName(typeName), name, typeName, (int)info.ByteSize));
+            }
+            rootDir = new FSDirectory();
+            rootDir.Create(assets);
+            ChangeDirectory("");
+        }
+
+        private void ChangeDirectory(string path)
+        {
+            path = path.TrimEnd('/');
+            if (path.StartsWith("/") || path == "")
+            {
+                currentDir = rootDir;
+            }
+            if (path != "" && path != "/")
+            {
+                string[] paths = path.Replace('\\', '/').Split('/');
+                foreach (string dir in paths)
+                {
+                    FSDirectory searchDir = currentDir.children.Where(
+                        d => d is FSDirectory && d.name == dir
+                    ).FirstOrDefault() as FSDirectory;
+                    
+                    if (searchDir != null)
+                        currentDir = searchDir;
+                    else
+                        return;
+                }
+            }
+            UpdateDirectoryList();
+        }
+
+        public void UpdateFileList()
+        {
+            assetTree.Nodes.Clear();
+            foreach (AssetsFileInstance dep in helper.Files)
+            {
+                assetTree.Nodes.Add(dep.name);
+            }
+        }
+
+        public void UpdateDirectoryList()
+        {
+            assetList.Rows.Clear();
+            pathBox.Text = currentDir.path;
+            assetList.RowHeadersWidthSizeMode = DataGridViewRowHeadersWidthSizeMode.DisableResizing;
+
+            Image[] images = new Image[imageList.Images.Count];
+            for (int i = 0; i < imageList.Images.Count; i++)
+            {
+                images[i] = imageList.Images[i];
+            }
+            List<DataGridViewRow> rows = new List<DataGridViewRow>();
+
+            LoadingBar lb = new LoadingBar();
+            if (currentDir.children.Count > 1000)
+            {
+                lb.Show(this);
+            }
+
+            BackgroundWorker bw = new BackgroundWorker();
+            bw.WorkerReportsProgress = true;
+            lb.pb.Maximum = currentDir.children.Count * 2;
+            bw.DoWork += delegate
+            {
+                int prog = 0;
+                foreach (FSObject obj in currentDir.children)
+                {
+                    if (obj is FSDirectory)
+                    {
+                        DataGridViewRow row = new DataGridViewRow();
+                        row.Height = 32;
+                        row.CreateCells(assetList, images[(int)AssetIcon.Folder], obj.name, "Folder", "", 0);
+                        rows.Add(row);
+                    }
+                    prog++;
+                    if (prog % 50 == 0)
+                        bw.ReportProgress(prog);
+                }
+                foreach (FSObject obj in currentDir.children)
+                {
+                    if (obj is FSAsset assetObj)
+                    {
+                        AssetDetails dets = assetObj.details;
+                        DataGridViewRow row = new DataGridViewRow();
+                        row.Height = 32;
+                        row.CreateCells(assetList, images[(int)dets.icon], assetObj.name, dets.type, dets.pointer.PathId, dets.size);
+                        rows.Add(row);
+                    }
+                    prog++;
+                    if (prog % 50 == 0)
+                        bw.ReportProgress(prog);
+                }
+            };
+            bw.ProgressChanged += delegate (object s, ProgressChangedEventArgs ev)
+            {
+                lb.pb.Value = ev.ProgressPercentage;
+            };
+            bw.RunWorkerCompleted += delegate
+            {
+                assetList.Rows.AddRange(rows.ToArray());
+                lb.Close();
+                assetList.RowHeadersWidthSizeMode = DataGridViewRowHeadersWidthSizeMode.EnableResizing;
+            };
+            bw.RunWorkerAsync();
+        }
+        
+        private void upDirectory_Click(object sender, EventArgs e)
+        {
+            if (currentDir != null && currentDir.parent != null)
+            {
+                currentDir = currentDir.parent;
+                UpdateDirectoryList();
+            }
+        }
+
+        private void AssetList_CellMouseDown(object sender, DataGridViewCellMouseEventArgs e)
+        {
+            DataGridView dgv = sender as DataGridView;
+            if (e.ColumnIndex != -1 && e.RowIndex != -1 && e.Button == MouseButtons.Right)
+            {
+                DataGridViewCell c = dgv[e.ColumnIndex, e.RowIndex];
+                dgv.ClearSelection();
+                dgv.CurrentCell = c;
+                c.Selected = true;
+
+                var selRow = dgv.Rows[e.RowIndex];
+                string typeName = (string)selRow.Cells[2].Value;
+                if (typeName == "Folder")
+                {
+                    viewTextureToolStripMenuItem.Visible = false;
+                    exportTextureToolStripMenuItem.Visible = false;
+                }
+                else
+                {
+                    AssetFileInfo info = currentFile.file.GetAssetInfo((long)selRow.Cells[3].Value);
+                    viewTextureToolStripMenuItem.Visible = info.TypeId == (int)AssetClassID.Texture2D;
+                    exportTextureToolStripMenuItem.Visible = info.TypeId == (int)AssetClassID.Texture2D;
+                }
+
+                Point p = dgv.PointToClient(Cursor.Position);
+                contextMenuStrip.Show(dgv, p);
+            }
+        }
+
+        private void PropertiesToolStripMenuItem_Click(object sender, EventArgs e)
+        {
+            if (currentFile == null)
+                return;
+            if (assetList.SelectedCells.Count > 0)
+            {
+                var selRow = assetList.SelectedRows[0];
+                string assetName = (string)selRow.Cells[1].Value;
+                string typeName = (string)selRow.Cells[2].Value;
+                if (typeName == "Folder")
+                {
+                    AssetInfoViewer viewer = new AssetInfoViewer(
+                        assetName,
+                        string.Empty //todo
+                    );
+                    viewer.ShowDialog();
+                }
+                else
+                {
+                    AssetFileInfo info = currentFile.file.GetAssetInfo((long)selRow.Cells[3].Value);
+                    ushort monoId = currentFile.file.GetScriptIndex(info);
+                    AssetInfoViewer viewer = new AssetInfoViewer(
+                        info.TypeId,
+                        info.AbsoluteByteStart,
+                        info.ByteSize,
+                        info.PathId,
+                        monoId,
+                        assetName,
+                        typeName,
+                        string.Empty //todo
+                    );
+                    viewer.ShowDialog();
+                }
+            }
+        }
+
+        private void exportTextureToolStripMenuItem_Click(object sender, EventArgs e)
+        {
+            if (currentFile == null)
+                return;
+            if (assetList.SelectedCells.Count > 0)
+            {
+                var selRow = assetList.SelectedRows[0];
+                AssetFileInfo info = currentFile.file.GetAssetInfo((long)selRow.Cells[3].Value);
+                AssetTypeValueField baseField = helper.GetBaseField(currentFile, info);
+
+                TextureViewer texView = new TextureViewer(currentFile, baseField);
+                texView.SaveTexture();
+            }
+        }
+
+        private void viewTextureToolStripMenuItem_Click(object sender, EventArgs e)
+        {
+            if (currentFile == null)
+                return;
+            if (assetList.SelectedCells.Count > 0)
+            {
+                var selRow = assetList.SelectedRows[0];
+                AssetFileInfo info = currentFile.file.GetAssetInfo((long)selRow.Cells[3].Value);
+                AssetTypeValueField baseField = helper.GetBaseField(currentFile, info);
+
+                TextureViewer texView = new TextureViewer(currentFile, baseField);
+                texView.Show();
+            }
+        }
+
+        private void xRefsToolStripMenuItem_Click(object sender, EventArgs e)
+        {
+            if (currentFile == null)
+                return;
+            if (assetList.SelectedCells.Count > 0)
+            {
+                var selRow = assetList.SelectedRows[0];
+                long pathId = (long)selRow.Cells[3].Value;
+                string assetDir = Path.GetDirectoryName(currentFile.path);
+
+                if (pptrMap == null)
+                {
+                    string avpmFilePath = Path.Combine(assetDir, "avpm.dat");
+                    if (File.Exists(avpmFilePath))
+                    {
+                        pptrMap = new PPtrMap(new BinaryReader(File.OpenRead(avpmFilePath)));
+                    }
+                    else
+                    {
+                        MessageBox.Show("avpm.dat file does not exist.\nTry running Global Search -> PPtr.", "Assets View");
+                        return;
+                    }
+                }
+                XRefsDialog xrefs = new XRefsDialog(this, helper, assetDir, pptrMap, new AssetID(currentFile.name, pathId));
+                xrefs.Show();
+            }
+        }
+
+        private void assetList_CellDoubleClick(object sender, DataGridViewCellEventArgs e)
+        {
+            if (currentFile == null)
+                return;
+            if (assetList.SelectedCells.Count > 0)
+            {
+                var selRow = assetList.SelectedRows[0];
+                string typeName = (string)selRow.Cells[2].Value;
+                if (typeName == "Folder")
+                {
+                    string dirName = (string)selRow.Cells[1].Value;
+                    ChangeDirectory(dirName);
+                }
+                else
+                {
+                    OpenAsset((long)selRow.Cells[3].Value);
+                }
+            }
+        }
+
+        public void OpenAsset(long id)
+        {
+            GameObjectViewer view = new GameObjectViewer(helper, currentFile, id);
+            view.Show();
+            view.FormClosed += GameObjectViewer_FormClosed;
+        }
+
+        private void GameObjectViewer_FormClosed(object sender, FormClosedEventArgs e)
+        {
+            UpdateFileList();
+        }
+
+        private void RecurseForResourcesInfo(FSDirectory dir, AssetsFileInstance afi)
+        {
+            foreach (FSAsset asset in dir.children.OfType<FSAsset>())
+            {
+                AssetFileInfo info = afi.file.GetAssetInfo(asset.details.pointer.PathId);
+                ClassDatabaseType type = helper.ClassDatabase.FindAssetClassByID(info.TypeId);
+                string typeName = helper.ClassDatabase.GetString(type.Name);
+
+                asset.details.type = typeName;
+                asset.details.size = (int)info.ByteSize;
+                asset.details.icon = GetIconForName(typeName);
+            }
+            foreach (FSDirectory directory in dir.children.OfType<FSDirectory>())
+            {
+                RecurseForResourcesInfo(directory, afi);
+            }
+        }
+
+        private void CheckResourcesInfo()
+        {
+            if (currentFile.name == "globalgamemanagers" && rsrcDataAdded == false && helper.Files.Any(f => f.name == "resources.assets"))
+            {
+                AssetsFileInstance afi = helper.Files.First(f => f.name == "resources.assets");
+                RecurseForResourcesInfo(rootDir, afi);
+                rsrcDataAdded = true;
+                UpdateDirectoryList();
+            }
+        }
+
+        public void UpdateDependencies()
+        {
+            UpdateFileList();
+            //CheckResourcesInfo();
+        }
+
+        private AssetIcon GetIconForName(string type)
+        {
+            if (Enum.TryParse(type, out AssetIcon res))
+            {
+                return res;
+            }
+            return AssetIcon.Unknown;
+        }
+
+        string lastSearchedAsset = "";
+        int lastSearchedIndex = -1;
+        private void SearchAsset()
+        {
+            string text = pathBox.Text;
+            int startIndex = 0;
+            if (text == lastSearchedAsset)
+            {
+                startIndex = lastSearchedIndex;
+            }
+            else
+            {
+                lastSearchedAsset = "";
+                lastSearchedIndex = -1;
+            }
+            int cellIdx = 1;
+            if (text.StartsWith("$id="))
+            {
+                text = text.Substring(4);
+                cellIdx = 3;
+            }
+            text = text.ToLower();
+            assetList.SelectionMode = DataGridViewSelectionMode.FullRowSelect;
+            foreach (DataGridViewRow row in assetList.Rows)
+            {
+                if (row.Index < startIndex)
+                    continue;
+                assetList.ClearSelection();
+                string matchText = row.Cells[cellIdx].Value.ToString().ToLower();
+                if (Regex.IsMatch(matchText, WildCardToRegular(text)))
+                {
+                    row.Selected = true;
+                    assetList.FirstDisplayedScrollingRowIndex = row.Index;
+                    lastSearchedAsset = pathBox.Text;
+                    lastSearchedIndex = row.Index + 1;
+                    return;
+                }
+            }
+            lastSearchedIndex = -1;
+        }
+
+        private string WildCardToRegular(string value)
+        {
+            return "^" + Regex.Escape(value).Replace("\\*", ".*") + "$";
+        }
+
+        private void updateDependenciesToolStripMenuItem_Click(object sender, EventArgs e)
+        {
+            if (currentFile == null)
+            {
+                MessageBox.Show("No current file selected!", "Assets View");
+                return;
+            }
+            if (!AssetUtils.AllDependenciesLoaded(helper, currentFile))
+            {
+                DialogResult res = MessageBox.Show(
+                    "Load all referenced dependencies?",
+                    "Assets View",
+                    MessageBoxButtons.YesNo);
+                if (res == DialogResult.No)
+                {
+                    return;
+                }
+                helper.LoadAssetsFile(currentFile.AssetsStream, currentFile.path, true);
+                UpdateDependencies();
+            }
+            else
+            {
+                MessageBox.Show(
+                    "All dependencies already loaded.",
+                    "Assets View");
+            }
+        }
+
+        private void GoDirectory_Click(object sender, EventArgs e)
+        {
+            SearchAsset();
+        }
+
+        private void PathBox_KeyPress(object sender, KeyPressEventArgs e)
+        {
+            if (e.KeyChar == 13)
+            {
+                SearchAsset();
+                e.Handled = true;
+            }
+        }
+
+        private void AboutToolStripMenuItem_Click(object sender, EventArgs e)
+        {
+            new AboutScreen().ShowDialog();
+        }
+
+        private void ViewCurrentAssetInfoToolStripMenuItem_Click(object sender, EventArgs e)
+        {
+            if (currentFile == null)
+            {
+                MessageBox.Show("No current file selected!", "Assets View");
+                return;
+            }
+            new AssetsFileInfoViewer(currentFile.file, helper.ClassDatabase).Show();
+        }
+
+        private void AssetTree_NodeMouseDoubleClick(object sender, TreeNodeMouseClickEventArgs e)
+        {
+            AssetsFileInstance inst = helper.Files[e.Node.Index];
+            inst.file.GenerateQuickLookupTree();
+            UpdateFileList();
+            currentFile = inst;
+            LoadGeneric(inst, false);
+        }
+
+        private string SelectFolderAndLoad()
+        {
+            OpenFileDialog ofd = new OpenFileDialog
+            {
+                CheckFileExists = false,
+                FileName = "[select folder]",
+                Title = "Select folder to scan"
+            };
+            if (ofd.ShowDialog() == DialogResult.OK)
+            {
+                string dirName = Path.GetDirectoryName(ofd.FileName);
+                if (Directory.Exists(dirName))
+                {
+                    return dirName;
+                }
+                else
+                {
+                    MessageBox.Show("Directory does not exist.", "Assets View");
+                    return string.Empty;
+                }
+            }
+            return string.Empty;
+        }
+
+        private void monoBehaviourToolStripMenuItem_Click(object sender, EventArgs e)
+        {
+            string dirName = SelectFolderAndLoad();
+            new MonoBehaviourScanner(this, helper, dirName).Show();
+        }
+
+        private void assetDataToolStripMenuItem_Click(object sender, EventArgs e)
+        {
+            string dirName = SelectFolderAndLoad();
+            new AssetDataScanner(this, helper, dirName).Show();
+        }
+
+        private void pptrToolStripMenuItem_Click(object sender, EventArgs e)
+        {
+            string dirName = SelectFolderAndLoad();
+            new PPtrScanner(helper, dirName).Show();
+        }
+    }
+}