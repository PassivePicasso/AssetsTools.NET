<<<<<<< HEAD
﻿using System;
using System.Collections.Generic;
using System.Linq;
=======
﻿using System.Text;
>>>>>>> 2b301883

namespace AssetsTools.NET
{
    public struct Hash128
    {
        public byte[] data; //16 bytes

        public Hash128(byte[] data)
        {
            this.data = data;
        }

        public Hash128(IEnumerable<int> data)
        {
            this.data = data.SelectMany(BitConverter.GetBytes).ToArray();
        }

        public Hash128(IEnumerable<uint> data)
        {
            this.data = data.SelectMany(BitConverter.GetBytes).ToArray();
        }

        public Hash128(AssetsFileReader reader)
        {
            data = reader.ReadBytes(16);
        }

<<<<<<< HEAD
        public Guid ToGuid()
        {
            return new Guid(
                ReverseHalfs(data[0]) << 24 |
                ReverseHalfs(data[1]) << 16 |
                ReverseHalfs(data[2]) << 8 |
                ReverseHalfs(data[3]),

                (short)(
                ReverseHalfs(data[4]) << 8 |
                ReverseHalfs(data[5])),
                (short)(
                ReverseHalfs(data[6]) << 8 |
                ReverseHalfs(data[7])),

                ReverseHalfs(data[8]),
                ReverseHalfs(data[9]),
                ReverseHalfs(data[10]),
                ReverseHalfs(data[11]),
                ReverseHalfs(data[12]),
                ReverseHalfs(data[13]),
                ReverseHalfs(data[14]),
                ReverseHalfs(data[15])
            );
        }

        private static byte ReverseHalfs(byte b)
        {
            return (byte)(b >> 4 | b << 4);
=======
        public bool IsZero()
        {
            if (data == null)
                return true;
            
            for (int i = 0; i < data.Length; i++)
            {
                if (data[i] != 0)
                    return false;
            }

            return true;
        }

        public override string ToString()
        {
            StringBuilder hex = new StringBuilder(data.Length * 2);

            foreach (byte b in data)
            {
                hex.AppendFormat("{0:x2}", b);
            }

            return hex.ToString();
        }

        public static Hash128 NewBlankHash()
        {
            return new Hash128() { data = new byte[16] };
>>>>>>> 2b301883
        }
    }
}<|MERGE_RESOLUTION|>--- conflicted
+++ resolved
@@ -1,10 +1,4 @@
-<<<<<<< HEAD
-﻿using System;
-using System.Collections.Generic;
-using System.Linq;
-=======
 ﻿using System.Text;
->>>>>>> 2b301883
 
 namespace AssetsTools.NET
 {
@@ -16,53 +10,11 @@
         {
             this.data = data;
         }
-
-        public Hash128(IEnumerable<int> data)
-        {
-            this.data = data.SelectMany(BitConverter.GetBytes).ToArray();
-        }
-
-        public Hash128(IEnumerable<uint> data)
-        {
-            this.data = data.SelectMany(BitConverter.GetBytes).ToArray();
-        }
-
         public Hash128(AssetsFileReader reader)
         {
             data = reader.ReadBytes(16);
         }
 
-<<<<<<< HEAD
-        public Guid ToGuid()
-        {
-            return new Guid(
-                ReverseHalfs(data[0]) << 24 |
-                ReverseHalfs(data[1]) << 16 |
-                ReverseHalfs(data[2]) << 8 |
-                ReverseHalfs(data[3]),
-
-                (short)(
-                ReverseHalfs(data[4]) << 8 |
-                ReverseHalfs(data[5])),
-                (short)(
-                ReverseHalfs(data[6]) << 8 |
-                ReverseHalfs(data[7])),
-
-                ReverseHalfs(data[8]),
-                ReverseHalfs(data[9]),
-                ReverseHalfs(data[10]),
-                ReverseHalfs(data[11]),
-                ReverseHalfs(data[12]),
-                ReverseHalfs(data[13]),
-                ReverseHalfs(data[14]),
-                ReverseHalfs(data[15])
-            );
-        }
-
-        private static byte ReverseHalfs(byte b)
-        {
-            return (byte)(b >> 4 | b << 4);
-=======
         public bool IsZero()
         {
             if (data == null)
@@ -92,7 +44,6 @@
         public static Hash128 NewBlankHash()
         {
             return new Hash128() { data = new byte[16] };
->>>>>>> 2b301883
         }
     }
 }