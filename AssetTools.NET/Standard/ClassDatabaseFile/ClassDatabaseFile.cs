--- conflicted
+++ resolved
@@ -1,9 +1,6 @@
 ﻿using AssetsTools.NET.Extra;
 using AssetsTools.NET.Extra.Decompressors.LZ4;
-<<<<<<< HEAD
-=======
 using LZ4ps;
->>>>>>> 2b301883
 using SevenZip.Compression.LZMA;
 using System;
 using System.Collections.Generic;
@@ -47,14 +44,7 @@
             }
         }
 
-<<<<<<< HEAD
-        public bool bodyParsed;
-        public byte[] unparsedData;
-
-        public bool ReadHeader(AssetsFileReader reader)
-=======
         public void Write(AssetsFileWriter writer, ClassFileCompressionType compressionType)
->>>>>>> 2b301883
         {
             Header.CompressionType = compressionType;
 
@@ -71,47 +61,9 @@
             dWriter.Write(CommonStringBufferIndices.Count);
             for (int i = 0; i < CommonStringBufferIndices.Count; i++)
             {
-<<<<<<< HEAD
-                return valid = false;
+                dWriter.Write(CommonStringBufferIndices[i]);
             }
 
-            unparsedData = reader.ReadBytes((int)header.compressedSize);
-            
-            return valid = true;
-        }
-        public void ParseBody()
-        {
-            if (bodyParsed)
-            {
-                return;
-=======
-                dWriter.Write(CommonStringBufferIndices[i]);
->>>>>>> 2b301883
-            }
-
-<<<<<<< HEAD
-            MemoryStream stream;
-            if (header.compressionType == 0)
-            {
-                stream = new MemoryStream(unparsedData);
-            }
-            else if (header.compressionType == 1) //lz4
-            {
-                byte[] uncompressedBytes = new byte[header.uncompressedSize];
-                using (MemoryStream tempMs = new MemoryStream(unparsedData))
-                {
-                    var decoder = new Lz4DecoderStream(tempMs);
-                    decoder.Read(uncompressedBytes, 0, (int)header.uncompressedSize);
-                    decoder.Dispose();
-                }
-                stream = new MemoryStream(uncompressedBytes);
-            }
-            else if (header.compressionType == 2) //lzma
-            {
-                using (MemoryStream tempMs = new MemoryStream(unparsedData))
-                {
-                    stream = SevenZipHelper.StreamDecompress(tempMs, header.uncompressedSize);
-=======
             using MemoryStream cStream = GetCompressedStream(dStream);
 
             Header.CompressedSize = (int)cStream.Length;
@@ -144,34 +96,9 @@
                     {
                         ms = SevenZipHelper.StreamDecompress(tempMs);
                     }
->>>>>>> 2b301883
                 }
-            }
-            else
-            {
-                throw new NotSupportedException();
-            }
-            using (var reader = new AssetsFileReader(stream))
-            {
-                reader.bigEndian = false;
-
-                reader.Position = header.stringTablePos;
-                stringTable = reader.ReadBytes((int)header.stringTableLen);
-                reader.Position = 0;
-                var size = reader.ReadUInt32();
-                for (int i = 0; i < size; i++)
+                else
                 {
-<<<<<<< HEAD
-                    var cdt = new ClassDatabaseType();
-                    cdt.Read(reader, header.fileVersion, header.flags);
-                    classes.Add(cdt);
-                }
-            }
-
-            unparsedData = null;
-            bodyParsed = true;
-            stream.Dispose();
-=======
                     throw new Exception($"Class database is using invalid compression type {Header.CompressionType}!");
                 }
 
@@ -205,66 +132,10 @@
 
             inStream.Position = 0;
             return inStream;
->>>>>>> 2b301883
         }
 
         public ClassDatabaseType FindAssetClassByID(int id)
         {
-<<<<<<< HEAD
-            if (!valid)
-            {
-                throw new InvalidDataException("cldb is not valid");
-            }
-
-            if (!bodyParsed)
-            {
-                header.Write(writer);
-                writer.Write(unparsedData);
-                return;
-            }
-
-            var stringTablePos = 0L;
-            var uncompressedSize = 0L;
-            var compressedBytes = Net35Polyfill.ArrayEmpty<byte>();
-
-            using (var uncompressedStream = new MemoryStream())
-            using (var uncompressedWriter = new AssetsFileWriter(uncompressedStream))
-            {
-                uncompressedWriter.bigEndian = writer.bigEndian;
-                uncompressedWriter.Write(classes.Count);
-                for (int i = 0; i < classes.Count; i++)
-                {
-                    classes[i].Write(uncompressedWriter, header.fileVersion, header.flags);
-                }
-                stringTablePos = uncompressedWriter.Position;
-                uncompressedWriter.Write(stringTable);
-                uncompressedSize = uncompressedWriter.Position;
-                switch (header.compressionType)
-                {
-                    case 0:
-                        compressedBytes = uncompressedStream.ToArray();
-                        break;
-                    case 2:
-                        using (var compressedStream = new MemoryStream())
-                        {
-                            uncompressedStream.Position = 0;
-                            SevenZipHelper.Compress(uncompressedStream, compressedStream);
-                            compressedBytes = compressedStream.ToArray();
-                        }
-                        break;
-                    default:
-                        throw new NotSupportedException("Only lzma (2) compression is supported, or no compression at all (0)");
-                }
-            }
-            
-            header.stringTablePos = (uint)stringTablePos;
-            header.stringTableLen = (uint)(uncompressedSize - stringTablePos);
-            header.uncompressedSize = (uint)uncompressedSize;
-            header.compressedSize = (uint)compressedBytes.Length;
-
-            header.Write(writer);
-            writer.Write(compressedBytes);
-=======
             // 5.4-
             if (id < 0)
             {
@@ -277,7 +148,6 @@
                     return type;
             }
             return null;
->>>>>>> 2b301883
         }
 
         public ClassDatabaseType FindAssetClassByName(string name)
