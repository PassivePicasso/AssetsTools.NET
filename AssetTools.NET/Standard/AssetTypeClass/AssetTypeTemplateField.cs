--- conflicted
+++ resolved
@@ -9,33 +9,6 @@
 {
     public class AssetTypeTemplateField
     {
-<<<<<<< HEAD
-        public string name;
-        public string type;
-        public EnumValueTypes valueType;
-        public bool isArray;
-        public bool align;
-        public bool hasValue;
-        public int childrenCount;
-        public int version;
-        public AssetTypeTemplateField[] children;
-        public AssetTypeTemplateField parent;
-
-        public bool From0D(Type_0D u5Type, int fieldIndex)
-        {
-            TypeField_0D field = u5Type.typeFieldsEx[fieldIndex];
-            name = field.GetNameString(u5Type.stringTable);
-            type = field.GetTypeString(u5Type.stringTable);
-            valueType = AssetTypeValueField.GetValueTypeByTypeName(type);
-            isArray = field.isArray == 1;
-            align = (field.flags & 0x4000) != 0x00;
-            hasValue = valueType != EnumValueTypes.None;
-            version = field.version;
-
-            List<int> childrenIndexes = new List<int>();
-            int thisDepth = u5Type.typeFieldsEx[fieldIndex].depth;
-            for (int i = fieldIndex + 1; i < u5Type.typeFieldsExCount; i++)
-=======
         /// <summary>
         /// Name of the field.
         /// </summary>
@@ -84,7 +57,6 @@
             Children = new List<AssetTypeTemplateField>();
 
             for (fieldIndex++; fieldIndex < typeTreeType.Nodes.Count; fieldIndex++)
->>>>>>> 2b301883
             {
                 TypeTreeNode typeTreeField = typeTreeType.Nodes[fieldIndex];
                 if (typeTreeField.Level <= field.Level)
@@ -97,61 +69,6 @@
                 assetField.FromTypeTree(typeTreeType, ref fieldIndex);
                 Children.Add(assetField);
             }
-<<<<<<< HEAD
-            children = childrenCount == 0 ? Net35Polyfill.ArrayEmpty<AssetTypeTemplateField>() : new AssetTypeTemplateField[childrenCount];
-            int child = 0;
-            for (int i = fieldIndex + 1; i < u5Type.typeFieldsExCount; i++)
-            {
-                if (u5Type.typeFieldsEx[i].depth == thisDepth + 1)
-                {
-                    children[child] = new AssetTypeTemplateField();
-                    children[child].From0D(u5Type, childrenIndexes[child]);
-                    children[child].parent = this;
-                    child++;
-                }
-                if (u5Type.typeFieldsEx[i].depth <= thisDepth) break;
-            }
-
-            //Apparently, there can be a case where string child is not an array but just int (ExposedReferenceTable field in PlayableDirector class before 2018.4.29)
-            //For now, just set it to whatever type this child is. Maybe think something better later
-            if (valueType == EnumValueTypes.String && children[0].valueType == EnumValueTypes.Int32)
-            {
-                valueType = children[0].valueType;
-                childrenCount = 0;
-                children = Net35Polyfill.ArrayEmpty<AssetTypeTemplateField>();
-            }
-
-            if (isArray)
-            {
-                if (children[1].valueType == EnumValueTypes.UInt8)
-                {
-                    valueType = EnumValueTypes.ByteArray;
-                }
-                else
-                {
-                    valueType = EnumValueTypes.Array;
-                }
-                hasValue = true;
-            }
-
-            return true;
-        }
-
-        public bool FromClassDatabase(ClassDatabaseFile file, ClassDatabaseType type, uint fieldIndex)
-        {
-            ClassDatabaseTypeField field = type.fields[(int)fieldIndex];
-            name = field.fieldName.GetString(file);
-            this.type = field.typeName.GetString(file);
-            valueType = AssetTypeValueField.GetValueTypeByTypeName(this.type);
-            isArray = field.isArray == 1;
-            align = (field.flags2 & 0x4000) != 0x00;
-            hasValue = valueType != EnumValueTypes.None;
-            version = field.version;
-
-            List<int> childrenIndexes = new List<int>();
-            int thisDepth = type.fields[(int)fieldIndex].depth;
-            for (int i = (int)fieldIndex + 1; i < type.fields.Count; i++)
-=======
 
             //There can be a case where string child is not an array but an int
             //(ExposedReferenceTable field in PlayableDirector class before 2018.4.25)
@@ -199,7 +116,6 @@
 
             Children = new List<AssetTypeTemplateField>(node.Children.Count);
             foreach (ClassDatabaseTypeNode childNode in node.Children)
->>>>>>> 2b301883
             {
                 AssetTypeTemplateField childField = new AssetTypeTemplateField();
                 childField.FromClassDatabase(strTable, childNode);
@@ -216,48 +132,6 @@
                 Children.Clear();
                 Children.TrimExcess();
             }
-<<<<<<< HEAD
-            children = childrenCount == 0 ? Net35Polyfill.ArrayEmpty<AssetTypeTemplateField>() : new AssetTypeTemplateField[childrenCount];
-            int child = 0;
-            for (int i = (int)fieldIndex + 1; i < type.fields.Count; i++)
-            {
-                if (type.fields[i].depth == thisDepth + 1)
-                {
-                    children[child] = new AssetTypeTemplateField();
-                    children[child].FromClassDatabase(file, type, (uint)childrenIndexes[child]);
-                    children[child].parent = this;
-                    child++;
-                }
-                if (type.fields[i].depth <= thisDepth) break;
-            }
-
-            //Apparently, there can be a case where string child is not an array but just int (ExposedReferenceTable field in PlayableDirector class before 2018.4.29)
-            //For now, just set it to whatever type this child is. Maybe think something better later
-            if (valueType == EnumValueTypes.String && !children[0].isArray && children[0].valueType != EnumValueTypes.None)
-            {
-                valueType = children[0].valueType;
-                childrenCount = 0;
-                children = Net35Polyfill.ArrayEmpty<AssetTypeTemplateField>();
-            }
-
-            if (isArray)
-            {
-                if (children[1].valueType == EnumValueTypes.UInt8)
-                {
-                    valueType = EnumValueTypes.ByteArray;
-                }
-                else
-                {
-                    valueType = EnumValueTypes.Array;
-                }
-                hasValue = true;
-            }
-
-            return true;
-        }
-
-        public AssetTypeValueField MakeValue(AssetsFileReader reader)
-=======
 
             if (IsArray)
             {
@@ -266,7 +140,6 @@
         }
 
         public AssetTypeValueField MakeValue(AssetsFileReader reader, RefTypeManager refMan = null)
->>>>>>> 2b301883
         {
             AssetTypeValueField valueField = new AssetTypeValueField
             {
@@ -297,44 +170,6 @@
 
                 if (valueField.TemplateField.ValueType == AssetValueType.ByteArray)
                 {
-<<<<<<< HEAD
-                    EnumValueTypes sizeType = valueField.templateField.children[0].valueType;
-                    if (sizeType == EnumValueTypes.Int32 ||
-                        sizeType == EnumValueTypes.UInt32)
-                    {
-                        if (valueField.templateField.valueType == EnumValueTypes.ByteArray)
-                        {
-                            valueField.childrenCount = 0;
-                            valueField.children = Net35Polyfill.ArrayEmpty<AssetTypeValueField>();
-                            int size = reader.ReadInt32();
-                            byte[] data = reader.ReadBytes(size);
-                            if (valueField.templateField.align) reader.Align();
-                            AssetTypeByteArray atba = new AssetTypeByteArray();
-                            atba.size = (uint)size;
-                            atba.data = data;
-                            valueField.value = new AssetTypeValue(EnumValueTypes.ByteArray, atba);
-                        }
-                        else
-                        {
-                            valueField.childrenCount = reader.ReadInt32();
-                            valueField.children = valueField.childrenCount == 0 ? Net35Polyfill.ArrayEmpty<AssetTypeValueField>() : new AssetTypeValueField[valueField.childrenCount];
-                            for (int i = 0; i < valueField.childrenCount; i++)
-                            {
-                                valueField.children[i] = new AssetTypeValueField();
-                                valueField.children[i].templateField = valueField.templateField.children[1];
-                                valueField.children[i] = ReadType(reader, valueField.children[i]);
-                            }
-                            if (valueField.templateField.align) reader.Align();
-                            AssetTypeArray ata = new AssetTypeArray();
-                            ata.size = valueField.childrenCount;
-                            valueField.value = new AssetTypeValue(EnumValueTypes.Array, ata);
-                        }
-                    }
-                    else
-                    {
-                        throw new Exception("Invalid array value type! Found an unexpected " + sizeType.ToString() + " type instead!");
-                    }
-=======
                     valueField.Children = new List<AssetTypeValueField>(0);
 
                     int size = reader.ReadInt32();
@@ -344,7 +179,6 @@
                         reader.Align();
 
                     valueField.Value = new AssetTypeValue(AssetValueType.ByteArray, data);
->>>>>>> 2b301883
                 }
                 else
                 {
@@ -394,10 +228,6 @@
                 {
                     if (type == AssetValueType.String)
                     {
-<<<<<<< HEAD
-                        valueField.children = Net35Polyfill.ArrayEmpty<AssetTypeValueField>();
-                        switch (valueField.templateField.valueType)
-=======
                         valueField.Children = new List<AssetTypeValueField>(0);
                         int length = reader.ReadInt32();
                         valueField.Value = new AssetTypeValue(reader.ReadBytes(length), true);
@@ -420,7 +250,6 @@
                         registry.references = new List<AssetTypeReferencedObject>(0);
 
                         if (registry.version == 1)
->>>>>>> 2b301883
                         {
                             while (true)
                             {
