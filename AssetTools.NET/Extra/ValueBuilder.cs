﻿using System;
using System.Collections.Generic;

namespace AssetsTools.NET.Extra
{
    public class ValueBuilder
    {
        public static AssetTypeValueField DefaultValueFieldFromArrayTemplate(AssetTypeValueField arrayField)
        {
            return DefaultValueFieldFromArrayTemplate(arrayField.TemplateField);
        }
        public static AssetTypeValueField DefaultValueFieldFromArrayTemplate(AssetTypeTemplateField arrayField)
        {
            if (!arrayField.IsArray)
                return null;

            AssetTypeTemplateField templateField = arrayField.Children[1];
            return DefaultValueFieldFromTemplate(templateField);
        }

        public static AssetTypeValueField DefaultValueFieldFromTemplate(AssetTypeTemplateField templateField)
        {
            List<AssetTypeTemplateField> templateChildren = templateField.Children;
            List<AssetTypeValueField> valueChildren;

            if (templateField.IsArray || templateField.ValueType == AssetValueType.String)
            {
<<<<<<< HEAD
                valueChildren = Net35Polyfill.ArrayEmpty<AssetTypeValueField>();
=======
                valueChildren = new List<AssetTypeValueField>(0);
>>>>>>> 2b301883
            }
            else
            {
                valueChildren = new List<AssetTypeValueField>(templateChildren.Count);
                for (int i = 0; i < templateChildren.Count; i++)
                {
                    valueChildren.Add(DefaultValueFieldFromTemplate(templateChildren[i]));
                }
            }

            AssetTypeValue defaultValue = DefaultValueFromTemplate(templateField);

            AssetTypeValueField root = new AssetTypeValueField()
            {
                Children = valueChildren,
                TemplateField = templateField,
                Value = defaultValue
            };
            return root;
        }

        public static AssetTypeValue DefaultValueFromTemplate(AssetTypeTemplateField templateField)
        {
            object obj;
            switch (templateField.ValueType)
            {
                case AssetValueType.Int8:
                    obj = (sbyte)0; break;
                case AssetValueType.UInt8:
                    obj = (byte)0; break;
                case AssetValueType.Bool:
                    obj = false; break;
                case AssetValueType.Int16:
                    obj = (short)0; break;
                case AssetValueType.UInt16:
                    obj = (ushort)0; break;
                case AssetValueType.Int32:
                    obj = 0; break;
                case AssetValueType.UInt32:
                    obj = 0u; break;
                case AssetValueType.Int64:
                    obj = 0L; break;
                case AssetValueType.UInt64:
                    obj = 0uL; break;
                case AssetValueType.Float:
                    obj = 0f; break;
                case AssetValueType.Double:
                    obj = 0d; break;
                case AssetValueType.String:
                case AssetValueType.ByteArray:
                    obj = new byte[0]; break;
                case AssetValueType.Array:
                    obj = new AssetTypeArrayInfo(); break;
                case AssetValueType.ManagedReferencesRegistry:
                    obj = new ManagedReferencesRegistry(); break;
                default:
                    obj = null; break;
            }
            if (obj == null && templateField.IsArray)
            {
                // arrays don't usually have their type set,
                // so we have to check .IsArray instead
                obj = new AssetTypeArrayInfo();
                return new AssetTypeValue(AssetValueType.Array, obj);
            }
            else
            {
                return new AssetTypeValue(templateField.ValueType, obj);
            }
        }
    }
}
<|MERGE_RESOLUTION|>--- conflicted
+++ resolved
@@ -1,104 +1,100 @@
-﻿using System;
-using System.Collections.Generic;
-
-namespace AssetsTools.NET.Extra
-{
-    public class ValueBuilder
-    {
-        public static AssetTypeValueField DefaultValueFieldFromArrayTemplate(AssetTypeValueField arrayField)
-        {
-            return DefaultValueFieldFromArrayTemplate(arrayField.TemplateField);
-        }
-        public static AssetTypeValueField DefaultValueFieldFromArrayTemplate(AssetTypeTemplateField arrayField)
-        {
-            if (!arrayField.IsArray)
-                return null;
-
-            AssetTypeTemplateField templateField = arrayField.Children[1];
-            return DefaultValueFieldFromTemplate(templateField);
-        }
-
-        public static AssetTypeValueField DefaultValueFieldFromTemplate(AssetTypeTemplateField templateField)
-        {
-            List<AssetTypeTemplateField> templateChildren = templateField.Children;
-            List<AssetTypeValueField> valueChildren;
-
-            if (templateField.IsArray || templateField.ValueType == AssetValueType.String)
-            {
-<<<<<<< HEAD
-                valueChildren = Net35Polyfill.ArrayEmpty<AssetTypeValueField>();
-=======
-                valueChildren = new List<AssetTypeValueField>(0);
->>>>>>> 2b301883
-            }
-            else
-            {
-                valueChildren = new List<AssetTypeValueField>(templateChildren.Count);
-                for (int i = 0; i < templateChildren.Count; i++)
-                {
-                    valueChildren.Add(DefaultValueFieldFromTemplate(templateChildren[i]));
-                }
-            }
-
-            AssetTypeValue defaultValue = DefaultValueFromTemplate(templateField);
-
-            AssetTypeValueField root = new AssetTypeValueField()
-            {
-                Children = valueChildren,
-                TemplateField = templateField,
-                Value = defaultValue
-            };
-            return root;
-        }
-
-        public static AssetTypeValue DefaultValueFromTemplate(AssetTypeTemplateField templateField)
-        {
-            object obj;
-            switch (templateField.ValueType)
-            {
-                case AssetValueType.Int8:
-                    obj = (sbyte)0; break;
-                case AssetValueType.UInt8:
-                    obj = (byte)0; break;
-                case AssetValueType.Bool:
-                    obj = false; break;
-                case AssetValueType.Int16:
-                    obj = (short)0; break;
-                case AssetValueType.UInt16:
-                    obj = (ushort)0; break;
-                case AssetValueType.Int32:
-                    obj = 0; break;
-                case AssetValueType.UInt32:
-                    obj = 0u; break;
-                case AssetValueType.Int64:
-                    obj = 0L; break;
-                case AssetValueType.UInt64:
-                    obj = 0uL; break;
-                case AssetValueType.Float:
-                    obj = 0f; break;
-                case AssetValueType.Double:
-                    obj = 0d; break;
-                case AssetValueType.String:
-                case AssetValueType.ByteArray:
-                    obj = new byte[0]; break;
-                case AssetValueType.Array:
-                    obj = new AssetTypeArrayInfo(); break;
-                case AssetValueType.ManagedReferencesRegistry:
-                    obj = new ManagedReferencesRegistry(); break;
-                default:
-                    obj = null; break;
-            }
-            if (obj == null && templateField.IsArray)
-            {
-                // arrays don't usually have their type set,
-                // so we have to check .IsArray instead
-                obj = new AssetTypeArrayInfo();
-                return new AssetTypeValue(AssetValueType.Array, obj);
-            }
-            else
-            {
-                return new AssetTypeValue(templateField.ValueType, obj);
-            }
-        }
-    }
-}
+﻿using System;
+using System.Collections.Generic;
+
+namespace AssetsTools.NET.Extra
+{
+    public class ValueBuilder
+    {
+        public static AssetTypeValueField DefaultValueFieldFromArrayTemplate(AssetTypeValueField arrayField)
+        {
+            return DefaultValueFieldFromArrayTemplate(arrayField.TemplateField);
+        }
+        public static AssetTypeValueField DefaultValueFieldFromArrayTemplate(AssetTypeTemplateField arrayField)
+        {
+            if (!arrayField.IsArray)
+                return null;
+
+            AssetTypeTemplateField templateField = arrayField.Children[1];
+            return DefaultValueFieldFromTemplate(templateField);
+        }
+
+        public static AssetTypeValueField DefaultValueFieldFromTemplate(AssetTypeTemplateField templateField)
+        {
+            List<AssetTypeTemplateField> templateChildren = templateField.Children;
+            List<AssetTypeValueField> valueChildren;
+
+            if (templateField.IsArray || templateField.ValueType == AssetValueType.String)
+            {
+                valueChildren = new List<AssetTypeValueField>(0);
+            }
+            else
+            {
+                valueChildren = new List<AssetTypeValueField>(templateChildren.Count);
+                for (int i = 0; i < templateChildren.Count; i++)
+                {
+                    valueChildren.Add(DefaultValueFieldFromTemplate(templateChildren[i]));
+                }
+            }
+
+            AssetTypeValue defaultValue = DefaultValueFromTemplate(templateField);
+
+            AssetTypeValueField root = new AssetTypeValueField()
+            {
+                Children = valueChildren,
+                TemplateField = templateField,
+                Value = defaultValue
+            };
+            return root;
+        }
+
+        public static AssetTypeValue DefaultValueFromTemplate(AssetTypeTemplateField templateField)
+        {
+            object obj;
+            switch (templateField.ValueType)
+            {
+                case AssetValueType.Int8:
+                    obj = (sbyte)0; break;
+                case AssetValueType.UInt8:
+                    obj = (byte)0; break;
+                case AssetValueType.Bool:
+                    obj = false; break;
+                case AssetValueType.Int16:
+                    obj = (short)0; break;
+                case AssetValueType.UInt16:
+                    obj = (ushort)0; break;
+                case AssetValueType.Int32:
+                    obj = 0; break;
+                case AssetValueType.UInt32:
+                    obj = 0u; break;
+                case AssetValueType.Int64:
+                    obj = 0L; break;
+                case AssetValueType.UInt64:
+                    obj = 0uL; break;
+                case AssetValueType.Float:
+                    obj = 0f; break;
+                case AssetValueType.Double:
+                    obj = 0d; break;
+                case AssetValueType.String:
+                case AssetValueType.ByteArray:
+                    obj = new byte[0]; break;
+                case AssetValueType.Array:
+                    obj = new AssetTypeArrayInfo(); break;
+                case AssetValueType.ManagedReferencesRegistry:
+                    obj = new ManagedReferencesRegistry(); break;
+                default:
+                    obj = null; break;
+            }
+            if (obj == null && templateField.IsArray)
+            {
+                // arrays don't usually have their type set,
+                // so we have to check .IsArray instead
+                obj = new AssetTypeArrayInfo();
+                return new AssetTypeValue(AssetValueType.Array, obj);
+            }
+            else
+            {
+                return new AssetTypeValue(templateField.ValueType, obj);
+            }
+        }
+    }
+}