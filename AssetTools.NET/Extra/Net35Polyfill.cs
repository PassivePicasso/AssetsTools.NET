--- conflicted
+++ resolved
@@ -25,20 +25,6 @@
             }
         }
 
-<<<<<<< HEAD
-        public static T[] ArrayEmpty<T>()
-        {
-#if NET35 || NET40
-            return EmptyArray<T>.array;
-#else
-            return Array.Empty<T>();
-#endif
-        }
-
-        private class EmptyArray<T>
-        {
-            public static T[] array = new T[0];
-=======
         //https://stackoverflow.com/a/4108907
         public static bool HasFlag(Enum variable, Enum value)
         {
@@ -57,7 +43,6 @@
 
             ulong num = Convert.ToUInt64(value);
             return ((Convert.ToUInt64(variable) & num) == num);
->>>>>>> 2b301883
         }
     }
 }